import { getLogger } from "@logtape/logtape";
import type { KvKey, KvStore } from "../federation/kv.ts";
import { signRequest } from "../sig/http.ts";
import { validateCryptoKey } from "../sig/key.ts";
<<<<<<< HEAD
import preloadedContexts from "./contexts.ts";
=======
import { validatePublicUrl } from "./url.ts";
>>>>>>> 7163c25e

const logger = getLogger(["fedify", "runtime", "docloader"]);

/**
 * A remote JSON-LD document and its context fetched by
 * a {@link DocumentLoader}.
 */
export interface RemoteDocument {
  contextUrl: string | null;
  document: unknown;
  documentUrl: string;
}

/**
 * A JSON-LD document loader that fetches documents from the Web.
 * @param url The URL of the document to load.
 * @returns The loaded remote document.
 */
export type DocumentLoader = (url: string) => Promise<RemoteDocument>;

/**
 * A factory function that creates an authenticated {@link DocumentLoader} for
 * a given identity.  This is used for fetching documents that require
 * authentication.
 * @param identity The identity to create the document loader for.
 *                 The actor's key pair.
 * @returns The authenticated document loader.
 * @since 0.4.0
 */
export type AuthenticatedDocumentLoaderFactory = (
  identity: { keyId: URL; privateKey: CryptoKey },
) => DocumentLoader;

/**
 * Error thrown when fetching a JSON-LD document failed.
 */
export class FetchError extends Error {
  /**
   * The URL that failed to fetch.
   */
  url: URL;

  /**
   * Constructs a new `FetchError`.
   *
   * @param url The URL that failed to fetch.
   * @param message Error message.
   */
  constructor(url: URL | string, message?: string) {
    super(message == null ? url.toString() : `${url}: ${message}`);
    this.name = "FetchError";
    this.url = typeof url === "string" ? new URL(url) : url;
  }
}

function createRequest(url: string): Request {
  return new Request(url, {
    headers: {
      Accept: "application/activity+json, application/ld+json",
    },
    redirect: "manual",
  });
}

function logRequest(request: Request) {
  logger.debug(
    "Fetching document: {method} {url} {headers}",
    {
      method: request.method,
      url: request.url,
      headers: Object.fromEntries(request.headers.entries()),
    },
  );
}

async function getRemoteDocument(
  url: string,
  response: Response,
): Promise<RemoteDocument> {
  const documentUrl = response.url === "" ? url : response.url;
  if (!response.ok) {
    logger.error(
      "Failed to fetch document: {status} {url} {headers}",
      {
        status: response.status,
        url: documentUrl,
        headers: Object.fromEntries(response.headers.entries()),
      },
    );
    throw new FetchError(
      documentUrl,
      `HTTP ${response.status}: ${documentUrl}`,
    );
  }
  logger.debug(
    "Fetched document: {status} {url} {headers}",
    {
      status: response.status,
      url: documentUrl,
      headers: Object.fromEntries(response.headers.entries()),
    },
  );
  return {
    contextUrl: null,
    document: await response.json(),
    documentUrl,
  };
}

/**
 * A JSON-LD document loader that utilizes the browser's `fetch` API.
 *
 * This loader preloads the below frequently used contexts:
 *
 * - <https://www.w3.org/ns/activitystreams>
 * - <https://w3id.org/security/v1>
 * - <https://w3id.org/security/data-integrity/v1>
 * - <https://www.w3.org/ns/did/v1>
 * - <https://w3id.org/security/multikey/v1>
 * @param url The URL of the document to load.
 * @returns The remote document.
 */
export async function fetchDocumentLoader(
  url: string,
): Promise<RemoteDocument> {
<<<<<<< HEAD
  if (url in preloadedContexts) {
    logger.debug("Using preloaded context: {url}.", { url });
    return {
      contextUrl: null,
      document: preloadedContexts[url],
      documentUrl: url,
    };
  }
=======
  await validatePublicUrl(url);
>>>>>>> 7163c25e
  const request = createRequest(url);
  logRequest(request);
  const response = await fetch(request, {
    // Since Bun has a bug that ignores the `Request.redirect` option,
    // to work around it we specify `redirect: "manual"` here too:
    // https://github.com/oven-sh/bun/issues/10754
    redirect: "manual",
  });
  // Follow redirects manually to get the final URL:
  if (
    response.status >= 300 && response.status < 400 &&
    response.headers.has("Location")
  ) {
    return fetchDocumentLoader(response.headers.get("Location")!);
  }
  return getRemoteDocument(url, response);
}

/**
 * Gets an authenticated {@link DocumentLoader} for the given identity.
 * Note that an authenticated document loader intentionally does not cache
 * the fetched documents.
 * @param identity The identity to get the document loader for.
 *                 The actor's key pair.
 * @returns The authenticated document loader.
 * @throws {TypeError} If the key is invalid or unsupported.
 * @since 0.4.0
 */
export function getAuthenticatedDocumentLoader(
  identity: { keyId: URL; privateKey: CryptoKey },
): DocumentLoader {
  validateCryptoKey(identity.privateKey);
  async function load(url: string): Promise<RemoteDocument> {
    await validatePublicUrl(url);
    let request = createRequest(url);
    request = await signRequest(request, identity.privateKey, identity.keyId);
    logRequest(request);
    const response = await fetch(request, {
      // Since Bun has a bug that ignores the `Request.redirect` option,
      // to work around it we specify `redirect: "manual"` here too:
      // https://github.com/oven-sh/bun/issues/10754
      redirect: "manual",
    });
    // Follow redirects manually to get the final URL:
    if (
      response.status >= 300 && response.status < 400 &&
      response.headers.has("Location")
    ) {
      return load(response.headers.get("Location")!);
    }
    return getRemoteDocument(url, response);
  }
  return load;
}

/**
 * The parameters for {@link kvCache} function.
 */
export interface KvCacheParameters {
  /**
   * The document loader to decorate with a cache.
   */
  loader: DocumentLoader;

  /**
   * The key-value store to use for backing the cache.
   */
  kv: KvStore;

  /**
   * The key prefix to use for namespacing the cache.
   * `["_fedify", "remoteDocument"]` by default.
   */
  prefix?: KvKey;

  /**
   * The per-URL cache rules in the array of `[urlPattern, duration]` pairs
   * where `urlPattern` is either a string, a {@link URL}, or
   * a {@link URLPattern} and `duration` is a {@link Temporal.Duration}.
   * The `duration` is allowed to be at most 30 days.
   *
   * By default, 5 minutes for all URLs.
   */
  rules?: [string | URL | URLPattern, Temporal.Duration][];
}

/**
 * Decorates a {@link DocumentLoader} with a cache backed by a {@link Deno.Kv}.
 * @param parameters The parameters for the cache.
 * @returns The decorated document loader which is cache-enabled.
 */
export function kvCache(
  { loader, kv, prefix, rules }: KvCacheParameters,
): DocumentLoader {
  const keyPrefix = prefix ?? ["_fedify", "remoteDocument"];
  rules ??= [
    [new URLPattern({}), Temporal.Duration.from({ minutes: 5 })],
  ];
  for (const [p, duration] of rules) {
    if (Temporal.Duration.compare(duration, { days: 30 }) > 0) {
      throw new TypeError(
        "The maximum cache duration is 30 days: " +
          (p instanceof URLPattern
            ? `${p.protocol}://${p.username}:${p.password}@${p.hostname}:${p.port}/${p.pathname}?${p.search}#${p.hash}`
            : p.toString()),
      );
    }
  }

  function matchRule(url: string): Temporal.Duration | null {
    for (const [pattern, duration] of rules!) {
      if (typeof pattern === "string") {
        if (url === pattern) return duration;
        continue;
      }
      if (pattern instanceof URL) {
        if (pattern.href == url) return duration;
        continue;
      }
      if (pattern.test(url)) return duration;
    }
    return null;
  }

  return async (url: string): Promise<RemoteDocument> => {
    const match = matchRule(url);
    if (match == null) return await loader(url);
    const key: KvKey = [...keyPrefix, url];
    const cache = await kv.get<RemoteDocument>(key);
    if (cache == null) {
      const remoteDoc = await loader(url);
      await kv.set(key, remoteDoc, { ttl: match });
      return remoteDoc;
    }
    return cache;
  };
}<|MERGE_RESOLUTION|>--- conflicted
+++ resolved
@@ -2,11 +2,8 @@
 import type { KvKey, KvStore } from "../federation/kv.ts";
 import { signRequest } from "../sig/http.ts";
 import { validateCryptoKey } from "../sig/key.ts";
-<<<<<<< HEAD
 import preloadedContexts from "./contexts.ts";
-=======
 import { validatePublicUrl } from "./url.ts";
->>>>>>> 7163c25e
 
 const logger = getLogger(["fedify", "runtime", "docloader"]);
 
@@ -132,7 +129,6 @@
 export async function fetchDocumentLoader(
   url: string,
 ): Promise<RemoteDocument> {
-<<<<<<< HEAD
   if (url in preloadedContexts) {
     logger.debug("Using preloaded context: {url}.", { url });
     return {
@@ -141,9 +137,7 @@
       documentUrl: url,
     };
   }
-=======
   await validatePublicUrl(url);
->>>>>>> 7163c25e
   const request = createRequest(url);
   logRequest(request);
   const response = await fetch(request, {
