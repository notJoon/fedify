{
  "workspace": [
    "./packages/fedify",
    "./packages/cli",
    "./packages/amqp",
    "./packages/cfworkers",
    "./packages/denokv",
    "./packages/express",
    "./packages/fastify",
    "./packages/h3",
    "./packages/hono",
    "./packages/koa",
    "./packages/postgres",
    "./packages/redis",
    "./packages/sqlite",
    "./packages/sveltekit",
    "./packages/testing",
    "./packages/vocab-runtime",
<<<<<<< HEAD
=======
    "./packages/relay",
    "./packages/vocab-tools",
>>>>>>> 53cebd7b
    "./examples/blog",
    "./examples/hono-sample"
  ],
  "imports": {
    "@cloudflare/workers-types": "npm:@cloudflare/workers-types@^4.20250529.0",
    "@david/dax": "jsr:@david/dax@^0.43.2",
    "@js-temporal/polyfill": "npm:@js-temporal/polyfill@^0.5.1",
    "@logtape/file": "jsr:@logtape/file@^1.1.1",
    "@logtape/logtape": "jsr:@logtape/logtape@^1.1.1",
    "@nestjs/common": "npm:@nestjs/common@^11.0.1",
    "@std/assert": "jsr:@std/assert@^1.0.13",
    "@std/async": "jsr:@std/async@^1.0.13",
    "@std/encoding": "jsr:@std/encoding@^1.0.10",
    "@std/fs": "jsr:@std/fs@^1.0.3",
    "@std/path": "jsr:@std/path@^1.0.6",
    "@std/testing": "jsr:@std/testing@^0.224.0",
    "@std/yaml": "jsr:@std/yaml@^1.0.8",
    "@types/node": "npm:@types/node@^22.16.0",
    "amqplib": "npm:amqplib@^0.10.8",
    "byte-encodings": "npm:byte-encodings@^1.0.11",
    "es-toolkit": "npm:es-toolkit@^1.39.10",
    "h3": "npm:h3@^1.15.0",
    "ioredis": "npm:ioredis@^5.6.1",
    "json-preserve-indent": "npm:json-preserve-indent@^1.1.3",
    "postgres": "npm:postgres@^3.4.7",
    "preact": "npm:preact@10.19.6",
    "tsdown": "npm:tsdown@^0.12.9"
  },
  "unstable": [
    "fs",
    "kv",
    "process",
    "temporal"
  ],
  "exclude": [
    "**/pnpm-lock.yaml",
    ".github/",
    "docs/",
    "pnpm-lock.yaml",
    "pnpm-workspace.yaml"
  ],
  "lint": {
    "exclude": [
      "examples/cloudflare-workers/worker-configuration.d.ts"
    ]
  },
  "fmt": {
    "exclude": [
      "**/*.md"
    ]
  },
  "nodeModulesDir": "none",
  "tasks": {
    "codegen": "deno task -f @fedify/cli codegen",
    "check-versions": "deno run --allow-read --allow-write scripts/check_versions.ts",
    "check-all": {
      "command": "deno fmt --check && deno lint && deno check --unstable-temporal $(deno eval 'import m from \"./deno.json\" with { type: \"json\" }; for (let p of m.workspace) console.log(p)')",
      "dependencies": [
        "check-versions",
        "codegen"
      ]
    },
    "install": "deno run --allow-read --allow-env --allow-run scripts/install.ts && pnpm install --silent",
    "test": {
      "command": "deno test --check --doc --allow-all --unstable-kv --trace-leaks --parallel",
      "dependencies": [
        "codegen"
      ]
    },
    "test:node": {
      "command": "pnpm run --recursive --filter '!{docs}' test",
      "dependencies": [
        "codegen",
        "install"
      ]
    },
    "test:bun": {
      "command": "pnpm run --recursive --filter '!{docs}' test:bun",
      "dependencies": [
        "codegen",
        "install"
      ]
    },
    "test-all": {
      "dependencies": [
        "check-all",
        "test",
        "test:node",
        "test:bun"
      ]
    },
    "cli": "deno task -f @fedify/cli run",
    "hooks:install": "deno run --allow-read=deno.json,.git/hooks/ --allow-write=.git/hooks/ jsr:@hongminhee/deno-task-hooks",
    "hooks:pre-commit": {
      "dependencies": [
        "check-all"
      ]
    }
  },
  "test": {
    "include": [
      "./packages"
    ],
    "exclude": [
      "./packages/cli/src/init/templates/**"
    ]
  }
}<|MERGE_RESOLUTION|>--- conflicted
+++ resolved
@@ -16,11 +16,8 @@
     "./packages/sveltekit",
     "./packages/testing",
     "./packages/vocab-runtime",
-<<<<<<< HEAD
-=======
     "./packages/relay",
     "./packages/vocab-tools",
->>>>>>> 53cebd7b
     "./examples/blog",
     "./examples/hono-sample"
   ],
@@ -83,7 +80,7 @@
         "codegen"
       ]
     },
-    "install": "deno run --allow-read --allow-env --allow-run scripts/install.ts && pnpm install --silent",
+    "install": "deno run --allow-read --allow-env --allow-run scripts/install.ts && pnpm install",
     "test": {
       "command": "deno test --check --doc --allow-all --unstable-kv --trace-leaks --parallel",
       "dependencies": [
