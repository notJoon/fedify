import { colors } from "@cliffy/ansi";
import { Command, EnumType } from "@cliffy/command";
import { Select } from "@cliffy/prompt";
import { getLogger } from "@logtape/logtape";
import { stringify } from "@std/dotenv/stringify";
import { exists } from "@std/fs";
import { basename, dirname, join, normalize } from "@std/path";
import { format, greaterThan, parse } from "@std/semver";
import metadata from "./deno.json" with { type: "json" };

const logger = getLogger(["fedify", "cli", "init"]);

type Runtime = "deno" | "bun" | "node";

interface RuntimeDescription {
  label: string;
  checkCommand: [string, ...string[]];
  outputPattern: RegExp;
}

const runtimes: Record<Runtime, RuntimeDescription> = {
  deno: {
    label: "Deno",
    checkCommand: ["deno", "--version"],
    outputPattern: /^deno\s+\d+\.\d+\.\d+\b/,
  },
  bun: {
    label: "Bun",
    checkCommand: ["bun", "--version"],
    outputPattern: /^\d+\.\d+\.\d+$/,
  },
  node: {
    label: "Node.js",
    checkCommand: ["node", "--version"],
    outputPattern: /^v\d+\.\d+\.\d+$/,
  },
};

const runtimeAvailabilities: Record<Runtime, boolean> = Object.fromEntries(
  await Promise.all(
    (Object.keys(runtimes) as Runtime[])
      .map(async (r) => [r, await isRuntimeAvailable(r)]),
  ),
);

type PackageManager = "npm" | "yarn" | "pnpm";

interface PackageManagerDescription {
  label: string;
  checkCommand: [string, ...string[]];
  outputPattern: RegExp;
}

const packageManagers: Record<PackageManager, PackageManagerDescription> = {
  npm: {
    label: "npm",
    checkCommand: ["npm", "--version"],
    outputPattern: /^\d+\.\d+\.\d+$/,
  },
  yarn: {
    label: "Yarn",
    checkCommand: ["yarn", "--version"],
    outputPattern: /^\d+\.\d+\.\d+$/,
  },
  pnpm: {
    label: "pnpm",
    checkCommand: ["pnpm", "--version"],
    outputPattern: /^\d+\.\d+\.\d+$/,
  },
};

const packageManagerLocations: Record<PackageManager, string | undefined> =
  Object.fromEntries(
    await Promise.all(
      (Object.keys(packageManagers) as PackageManager[])
        .map(async (pm) => [pm, await locatePackageManager(pm)]),
    ),
  );

type WebFramework = "fresh" | "hono" | "express" | "nitro";

interface WebFrameworkInitializer {
  command?: [string, ...string[]] | [...string[], string];
  dependencies?: Record<string, string>;
  devDependencies?: Record<string, string>;
  federationFile: string;
  loggingFile: string;
  files?: Record<string, string>;
  prependFiles?: Record<string, string>;
  compilerOptions?: Record<string, string | boolean | number | string[] | null>;
  tasks?: Record<string, string>;
  instruction: string;
}

interface WebFrameworkDescription {
  label: string;
  runtimes: Runtime[] | null;
  init(
    projectName: string,
    runtime: Runtime,
    pm: PackageManager,
  ): WebFrameworkInitializer;
}

const webFrameworks: Record<WebFramework, WebFrameworkDescription> = {
  fresh: {
    label: "Fresh",
    runtimes: ["deno"],
    init: (_, __, ___) => ({
      command: [
        "deno",
        "run",
        "-A",
        "https://deno.land/x/fresh@1.6.8/init.ts",
        ".",
      ],
      dependencies: { "@hongminhee/x-forwarded-fetch": "^0.2.0" },
      federationFile: "federation/mod.ts",
      loggingFile: "logging.ts",
      files: {
        "routes/_middleware.ts": `\
import { Handler } from "$fresh/server.ts";
import federation from "../federation/mod.ts";
import { integrateHandler } from "@fedify/fedify/x/fresh";

// This is the entry point to the Fedify middleware from the Fresh framework:
export const handler: Handler = integrateHandler(federation, () => undefined);
`,
        "dev.ts": `\
#!/usr/bin/env -S deno run -A --watch=static/,routes/

import dev from "$fresh/dev.ts";

import "$std/dotenv/load.ts";

await dev(import.meta.url, "./main.ts");
`,
        "main.ts": `\
/// <reference no-default-lib="true" />
/// <reference lib="dom" />
/// <reference lib="dom.iterable" />
/// <reference lib="dom.asynciterable" />
/// <reference lib="deno.ns" />

import "$std/dotenv/load.ts";

import { ServerContext } from "$fresh/server.ts";
import manifest from "./fresh.gen.ts";
import config from "./fresh.config.ts";
import { behindProxy } from "@hongminhee/x-forwarded-fetch";

const ctx = await ServerContext.fromManifest(manifest, {
  ...config,
  dev: false,
});
const handler = behindProxy(ctx.handler());

Deno.serve({ handler, ...config.server });
`,
      },
      prependFiles: {
        "fresh.config.ts": 'import "./logging.ts";\n',
      },
      instruction: `
To start the server, run the following command:

  ${colors.bold.green("deno task start")}

Then, try look up an actor from your server:

  ${colors.bold.green("fedify lookup http://localhost:8000/users/john")}
`,
    }),
  },
  hono: {
    label: "Hono",
    runtimes: null,
    init: (projectName, runtime, pm) => ({
      dependencies: runtime === "deno"
        ? {
          "@std/dotenv": "^0.225.2",
          "@hono/hono": "^4.5.0",
          "@hongminhee/x-forwarded-fetch": "^0.2.0",
        } as Record<string, string>
        : runtime === "node"
        ? {
          "@dotenvx/dotenvx": "^1.14.1",
          hono: "^4.5.0",
          "@hono/node-server": "^1.12.0",
          tsx: "^4.17.0",
          "x-forwarded-fetch": "^0.2.0",
        }
        : { hono: "^4.5.0", "x-forwarded-fetch": "^0.2.0" },
      devDependencies: runtime === "bun"
        ? { "@types/bun": "^1.1.6" } as Record<string, string>
        : {},
      federationFile: "src/federation.ts",
      loggingFile: "src/logging.ts",
      files: {
        "src/app.tsx": `\
import { Hono } from "${runtime === "deno" ? "@hono/hono" : "hono"}";
import { federation } from "@fedify/fedify/x/hono";
import { getLogger } from "@logtape/logtape";
import fedi from "./federation.ts";

const logger = getLogger(${JSON.stringify(projectName)});

const app = new Hono();
app.use(federation(fedi, () => undefined))

app.get("/", (c) => c.text("Hello, Fedify!"));

export default app;
`,
        "src/index.ts": runtime === "node"
          ? `\
import { serve } from "@hono/node-server";
import { behindProxy } from "x-forwarded-fetch";
import app from "./app.tsx";
import "./logging.ts";

serve(
  {
    port: 8000,
    fetch: behindProxy(app.fetch.bind(app)),
  },
  (info) =>
    console.log("Server started at http://" + info.address + ":" + info.port)
);
`
          : runtime === "bun"
          ? `\
import { behindProxy } from "x-forwarded-fetch";
import app from "./app.tsx";
import "./logging.ts";

const server = Bun.serve({
  port: 8000,
  fetch: behindProxy(app.fetch.bind(app)),
});

console.log("Server started at", server.url.href);
`
          : `\
import "@std/dotenv/load";
import { behindProxy } from "@hongminhee/x-forwarded-fetch";
import app from "./app.tsx";
import "./logging.ts";

Deno.serve(
  {
    port: 8000,
    onListen: ({ port, hostname }) =>
      console.log("Server started at http://" + hostname + ":" + port)
  },
  behindProxy(app.fetch.bind(app)),
);
`,
      },
      compilerOptions: runtime === "deno" ? undefined : {
        "lib": ["ESNext", "DOM"],
        "target": "ESNext",
        "module": "NodeNext",
        "moduleResolution": "NodeNext",
        "allowImportingTsExtensions": true,
        "verbatimModuleSyntax": true,
        "noEmit": true,
        "strict": true,
        "jsx": "react-jsx",
        "jsxImportSource": "hono/jsx",
      },
      tasks: {
        "dev": runtime === "deno"
          ? "deno run -A --watch ./src/index.ts"
          : runtime === "bun"
          ? "bun run --hot ./src/index.ts"
          : "dotenvx run -- tsx watch ./src/index.ts",
        "prod": runtime === "deno"
          ? "deno run -A ./src/index.ts"
          : runtime === "bun"
          ? "bun run ./src/index.ts"
          : "dotenvx run -- node --import tsx ./src/index.ts",
      },
      instruction: `
To start the server, run the following command:

  ${
        colors.bold.green(
          runtime === "deno"
            ? "deno task dev"
            : runtime === "bun"
            ? "bun dev"
            : `${pm} run dev`,
        )
      }

Then, try look up an actor from your server:

  ${colors.bold.green("fedify lookup http://localhost:8000/users/john")}
`,
    }),
  },
  express: {
    label: "Express",
    runtimes: ["bun", "node"],
    init: (projectName, runtime, pm) => ({
      dependencies: {
        express: "^4.19.2",
        "@fedify/express": "^0.1.3",
        ...(runtime === "node"
          ? {
            "@dotenvx/dotenvx": "^1.14.1",
            tsx: "^4.17.0",
          }
          : {}),
      },
      devDependencies: {
        "@types/express": "^4.17.21",
        ...(runtime === "bun" ? { "@types/bun": "^1.1.6" } : {}),
      },
      federationFile: "src/federation.ts",
      loggingFile: "src/logging.ts",
      files: {
        "src/app.ts": `\
import express from "express";
import { integrateFederation } from "@fedify/express";
import { getLogger } from "@logtape/logtape";
import federation from "./federation.ts";

const logger = getLogger(${JSON.stringify(projectName)});

export const app = express();

app.set("trust proxy", true);

app.use(integrateFederation(federation, (req) => undefined));

app.get("/", (req, res) => res.send("Hello, Fedify!"));

export default app;
`,
        "src/index.ts": `\
import app from "./app.ts";
import "./logging.ts";

app.listen(8000, () => {
  console.log("Server started at http://localhost:8000");
});
`,
      },
      compilerOptions: runtime === "deno" ? undefined : {
        "lib": ["ESNext", "DOM"],
        "target": "ESNext",
        "module": "NodeNext",
        "moduleResolution": "NodeNext",
        "allowImportingTsExtensions": true,
        "verbatimModuleSyntax": true,
        "noEmit": true,
        "strict": true,
      },
      tasks: {
        "dev": runtime === "bun"
          ? "bun run --hot ./src/index.ts"
          : "dotenvx run -- tsx watch ./src/index.ts",
        "prod": runtime === "bun"
          ? "bun run ./src/index.ts"
          : "dotenvx run -- node --import tsx ./src/index.ts",
      },
      instruction: `
To start the server, run the following command:

  ${colors.bold.green(runtime === "bun" ? "bun dev" : `${pm} run dev`)}

Then, try look up an actor from your server:

  ${colors.bold.green("fedify lookup http://localhost:8000/users/john")}
`,
    }),
  },
  nitro: {
    label: "Nitro",
    runtimes: ["bun", "node"],
    init: (_, runtime, pm) => ({
      command: [
        ...(runtime === "bun"
          ? ["bunx"]
          : pm === "npm" || pm === "yarn"
          ? ["npx", "--yes"]
          : [pm, "dlx"]),
        "giget@latest",
        "nitro",
        ".",
      ],
      dependencies: {
        "@fedify/h3": "^0.1.2",
      },
      federationFile: "server/federation.ts",
      loggingFile: "server/logging.ts",
      files: {
        "server/middleware/federation.ts": `\
import { integrateFederation } from "@fedify/h3";
import federation from "../federation"

export default integrateFederation(
  federation,
  (event, request) => undefined,
);
`,
        "server/error.ts": `\
import { onError } from "@fedify/h3";

export default onError;
`,
        "nitro.config.ts": `\
//https://nitro.unjs.io/config
export default defineNitroConfig({
  srcDir: "server",
  errorHandler: "~/error"
});
`,
      },
      instruction: `
To start the server, run the following command:

  ${colors.bold.green(runtime === "bun" ? "bun dev" : `${pm} run dev`)}

Then, try look up an actor from your server:

  ${colors.bold.green("fedify lookup http://localhost:3000/users/john")}
`,
    }),
  },
} as const;

type KvStore = "redis" | "postgres" | "denokv";

interface KvStoreDescription {
  label: string;
  runtimes?: Runtime[];
  dependencies?: Record<string, string>;
  devDependencies?: Record<string, string>;
  imports?: Record<string, string | string[]>;
  object: string | Record<Runtime, string>;
  denoUnstable?: string[];
  env?: Record<string, string>;
}

const kvStores: Record<KvStore, KvStoreDescription> = {
  redis: {
    label: "Redis",
    dependencies: {
      "@fedify/redis": "^0.2.1",
      "npm:ioredis": "^5.4.1",
    },
    imports: { "@fedify/redis": ["RedisKvStore"], ioredis: ["Redis"] },
    object: {
      deno: 'new RedisKvStore(new Redis(Deno.env.get("REDIS_URL")))',
      node: "new RedisKvStore(new Redis(process.env.REDIS_URL))",
      bun: "new RedisKvStore(new Redis(process.env.REDIS_URL))",
    },
    env: {
      REDIS_URL: "redis://localhost:6379",
    },
  },
  postgres: {
    label: "PostgreSQL",
    dependencies: {
      "@fedify/postgres": "^0.2.0",
      "npm:postgres": "^3.4.5",
    },
    imports: { "@fedify/postgres": ["PostgresKvStore"], postgres: "postgres" },
    object: {
      deno: 'new PostgresKvStore(postgres(Deno.env.get("DATABASE_URL")))',
      node: "new PostgresKvStore(postgres(process.env.DATABASE_URL))",
      bun: "new PostgresKvStore(postgres(process.env.DATABASE_URL))",
    },
    env: {
      DATABASE_URL: "postgres://postgres@localhost:5432/postgres",
    },
  },
  denokv: {
    label: "Deno KV",
    runtimes: ["deno"],
    imports: { "@fedify/fedify/x/denokv": ["DenoKvStore"] },
    object: "new DenoKvStore(await Deno.openKv())",
    denoUnstable: ["kv"],
  },
} as const;

type MessageQueue = "redis" | "postgres" | "amqp" | "denokv";

interface MessageQueueDescription {
  label: string;
  runtimes?: Runtime[];
  dependencies?: Record<string, string>;
  devDependencies?: Record<string, string>;
  imports?: Record<string, string | string[]>;
  object: string | Record<Runtime, string>;
  denoUnstable?: string[];
  env?: Record<string, string>;
}

const messageQueues: Record<MessageQueue, MessageQueueDescription> = {
  redis: {
    label: "Redis",
    dependencies: {
      "@fedify/redis": "^0.2.1",
      "npm:ioredis": "^5.4.1",
    },
    imports: { "@fedify/redis": ["RedisMessageQueue"], ioredis: ["Redis"] },
    object: {
      deno: 'new RedisMessageQueue(() => new Redis(Deno.env.get("REDIS_URL")))',
      node: "new RedisMessageQueue(() => new Redis(process.env.REDIS_URL))",
      bun: "new RedisMessageQueue(() => new Redis(process.env.REDIS_URL))",
    },
    env: {
      REDIS_URL: "redis://localhost:6379",
    },
  },
  postgres: {
    label: "PostgreSQL",
    dependencies: {
      "@fedify/postgres": "^0.2.0",
      "npm:postgres": "^3.4.5",
    },
    imports: {
      "@fedify/postgres": ["PostgresMessageQueue"],
      postgres: "postgres",
    },
    object: {
      deno: 'new PostgresMessageQueue(postgres(Deno.env.get("DATABASE_URL")))',
      node: "new PostgresMessageQueue(postgres(process.env.DATABASE_URL))",
      bun: "new PostgresMessageQueue(postgres(process.env.DATABASE_URL))",
    },
    env: {
      DATABASE_URL: "postgres://postgres@localhost:5432/postgres",
    },
  },
  amqp: {
    label: "AMQP (e.g., RabbitMQ)",
    dependencies: {
      "@fedify/amqp": "^0.1.0",
      "npm:amqplib": "^0.10.4",
    },
    devDependencies: {
      "npm:@types/amqplib": "^0.10.5",
    },
    imports: {
      "@fedify/amqp": ["AmqpMessageQueue"],
      amqplib: ["connect"],
    },
    object: {
      deno: 'new AmqpMessageQueue(await connect(Deno.env.get("AMQP_URL")))',
      node: "new AmqpMessageQueue(await connect(process.env.AMQP_URL))",
      bun: "new AmqpMessageQueue(await connect(process.env.AMQP_URL))",
    },
    env: {
      AMQP_URL: "amqp://localhost",
    },
  },
  denokv: {
    label: "Deno KV",
    runtimes: ["deno"],
    imports: { "@fedify/fedify/x/denokv": ["DenoKvMessageQueue"] },
    object: "new DenoKvMessageQueue(await Deno.openKv())",
    denoUnstable: ["kv"],
  },
} as const;

export const command = new Command()
  .type(
    "runtime",
    new EnumType(
      (Object.keys(runtimes) as Runtime[]).filter((r) =>
        runtimeAvailabilities[r]
      ),
    ),
  )
  .type(
    "package-manager",
    new EnumType(
      (Object.keys(packageManagers) as PackageManager[]).filter((pm) =>
        packageManagerLocations[pm]
      ),
    ),
  )
  .type(
    "web-framework",
    new EnumType(Object.keys(webFrameworks) as WebFramework[]),
  )
  .type("kv-store", new EnumType(Object.keys(kvStores) as KvStore[]))
  .type(
    "message-queue",
    new EnumType(Object.keys(messageQueues) as MessageQueue[]),
  )
  .arguments("<dir:file>")
  .description("Initialize a new Fedify project directory.")
  .option(
    "-r, --runtime <runtime:runtime>",
    "Choose the JavaScript runtime to use.",
  )
  .option(
    "-p, --package-manager <package-manager:package-manager>",
    "Choose the package manager to use.  Only applicable to -r/--runtime=node.",
  )
  .option(
    "-w, --web-framework <web-framework:web-framework>",
    "Choose the web framework to integrate Fedify with.",
  )
  .option(
    "-k, --kv-store <kv-store:kv-store>",
    "Choose the key-value store to use for caching.",
  )
  .option(
    "-q, --message-queue <message-queue:message-queue>",
    "Choose the message queue to use for background jobs.",
  )
  .action(async (options, dir: string) => {
    const projectName = basename(
      await exists(dir) ? await Deno.realPath(dir) : normalize(dir),
    );
    let dinosaurDrawn = false;
    let runtime = options.runtime;
    if (runtime == null) {
      drawDinosaur();
      dinosaurDrawn = true;
      runtime = await Select.prompt({
        message: "Choose the JavaScript runtime to use",
        options: Object.entries(runtimes).map(([value, { label }]) => ({
          name: label,
          value,
          disabled: !runtimeAvailabilities[value as Runtime],
        })),
      }) as unknown as Runtime;
    }
    let packageManager = options.packageManager;
    if (runtime === "node" && packageManager == null) {
      if (!dinosaurDrawn) {
        drawDinosaur();
        dinosaurDrawn = true;
      }
      packageManager = await Select.prompt({
        message: "Choose the package manager to use",
        options: Object.entries(packageManagers).map(([value, { label }]) => ({
          name: label,
          value,
        })),
      }) as unknown as PackageManager;
    } else if (packageManager == null) packageManager = "npm";
    let webFramework = options.webFramework;
    if (webFramework == null && options.runtime == null) {
      if (!dinosaurDrawn) {
        drawDinosaur();
        dinosaurDrawn = true;
      }
      webFramework = await Select.prompt({
        message: "Choose the web framework to integrate Fedify with",
        options: [
          { name: "Bare-bones", value: null },
          ...Object.entries(webFrameworks).map((
            [value, { label, runtimes }],
          ) => ({
            name: label,
            value,
            disabled: runtimes != null && !runtimes.includes(runtime),
          })),
        ],
      }) as unknown as WebFramework;
    }
    if (
      webFramework != null && webFrameworks[webFramework].runtimes != null &&
      !webFrameworks[webFramework].runtimes!.includes(runtime)
    ) {
      console.error(
        `The ${
          webFrameworks[webFramework].label
        } framework is not available on the ${
          runtimes[runtime].label
        } runtime.`,
      );
      Deno.exit(1);
    }
    let kvStore = options.kvStore;
    if (kvStore == null && options.runtime == null) {
      if (!dinosaurDrawn) {
        drawDinosaur();
        dinosaurDrawn = true;
      }
      kvStore = await Select.prompt({
        message: "Choose the key-value store to use for caching",
        options: [
          { name: "In-memory", value: null },
          ...Object.entries(kvStores).map(([value, { label, runtimes }]) => ({
            name: label,
            value,
            disabled: runtimes != null && !runtimes.includes(runtime),
          })),
        ],
      }) as unknown as KvStore;
    }
    if (
      kvStore != null && kvStores[kvStore].runtimes != null &&
      !kvStores[kvStore].runtimes!.includes(runtime)
    ) {
      console.error(
        `The ${kvStores[kvStore].label} store is not available on the ${
          runtimes[runtime].label
        } runtime.`,
      );
      Deno.exit(1);
    }
    let messageQueue = options.messageQueue;
    if (messageQueue == null && options.runtime == null) {
      if (!dinosaurDrawn) {
        drawDinosaur();
        dinosaurDrawn = true;
      }
      messageQueue = await Select.prompt({
        message: "Choose the message queue to use for background jobs",
        options: [
          { name: "In-process", value: null },
          ...Object.entries(messageQueues).map((
            [value, { label, runtimes }],
          ) => ({
            name: label,
            value,
            disabled: runtimes != null && !runtimes.includes(runtime),
          })),
        ],
      }) as unknown as MessageQueue;
    }
    if (
      messageQueue != null && messageQueues[messageQueue].runtimes != null &&
      !messageQueues[messageQueue].runtimes!.includes(runtime)
    ) {
      console.error(
        `The ${
          messageQueues[messageQueue].label
        } message queue is not available on the ${
          runtimes[runtime].label
        } runtime.`,
      );
      Deno.exit(1);
    }
    logger.debug(
      "Runtime: {runtime}; package manager: {packageManager}; " +
        "web framework: {webFramework}; key-value store: {kvStore}; " +
        "message queue: {messageQueue}",
      {
        runtime,
        packageManager,
        webFramework,
        kvStore,
        messageQueue,
      },
    );
    if (!runtimeAvailabilities[runtime]) {
      console.error(
        `The ${
          runtimes[runtime].label
        } runtime is not available on this system.`,
      );
      Deno.exit(1);
    }
    if (runtime === "node" && !packageManagerLocations[packageManager]) {
      console.error(`The ${packageManager} is not available on this system.`);
      Deno.exit(1);
    }
    let initializer: WebFrameworkInitializer;
    if (webFramework == null) {
      initializer = {
        federationFile: "federation.ts",
        loggingFile: "logging.ts",
        dependencies: runtime === "deno"
          ? {
            "@std/dotenv": "^0.225.2",
            "@hongminhee/x-forwarded-fetch": "^0.2.0",
          }
          : runtime === "node"
          ? {
            "@dotenvx/dotenvx": "^1.14.1",
            "@hono/node-server": "^1.12.0",
            tsx: "^4.17.0",
            "x-forwarded-fetch": "^0.2.0",
          }
          : { "x-forwarded-fetch": "^0.2.0" },
        devDependencies: runtime === "bun" ? { "@types/bun": "^1.1.6" } : {},
        files: {
          "main.ts": runtime === "node"
            ? `\
import { serve } from "@hono/node-server";
import { behindProxy } from "x-forwarded-fetch";
import federation from "./federation.ts";
import "./logging.ts";

serve(
  {
    port: 8000,
    fetch: behindProxy(
      (req) => federation.fetch(req, { contextData: undefined }),
    ),
  },
  (info) =>
    console.log("Server started at http://" + info.address + ":" + info.port)
);
`
            : runtime === "bun"
            ? `\
import { behindProxy } from "x-forwarded-fetch";
import federation from "./federation.ts";
import "./logging.ts";

const server = Bun.serve({
  port: 8000,
  fetch: behindProxy(
    (req) => federation.fetch(req, { contextData: undefined }),
  ),
});

console.log("Server started at", server.url.href);
`
            : `\
import "@std/dotenv/load";
import { behindProxy } from "@hongminhee/x-forwarded-fetch";
import federation from "./federation.ts";
import "./logging.ts";

Deno.serve(
  {
    port: 8000,
    onListen: ({ port, hostname }) =>
      console.log("Server started at http://" + hostname + ":" + port)
  },
  behindProxy((req) => federation.fetch(req, { contextData: undefined })),
);
`,
        },
        compilerOptions: runtime === "deno"
          ? {
            "jsx": "precompile",
            "jsxImportSource": "hono/jsx",
          }
          : {
            "lib": ["ESNext", "DOM"],
            "target": "ESNext",
            "module": "NodeNext",
            "moduleResolution": "NodeNext",
            "allowImportingTsExtensions": true,
            "verbatimModuleSyntax": true,
            "noEmit": true,
            "strict": true,
          },
        tasks: {
          "dev": runtime === "deno"
            ? "deno run -A --watch ./main.ts"
            : runtime === "bun"
            ? "bun run --hot ./main.ts"
            : "dotenvx run -- tsx watch ./main.ts",
          "prod": runtime === "deno"
            ? "deno run -A ./main.ts"
            : runtime === "bun"
            ? "bun run ./main.ts"
            : "dotenvx run -- node --import tsx ./main.ts",
        },
        instruction: `
To start the server, run the following command:

  ${
          colors.bold.green(
            runtime === "deno"
              ? "deno task dev"
              : runtime === "bun"
              ? "bun dev"
              : `${packageManager} run dev`,
          )
        }

Then, try look up an actor from your server:

  ${colors.bold.green("fedify lookup http://localhost:8000/users/john")}
`,
      };
    } else {
      const desc = webFrameworks[webFramework];
      if (desc.runtimes != null && !desc.runtimes.includes(runtime)) {
        console.error(
          `The ${desc.label} framework is not available on the ${
            runtimes[runtime].label
          } runtime.`,
        );
        Deno.exit(1);
      }
      initializer = desc.init(projectName, runtime, packageManager);
    }
    const kvStoreDesc: KvStoreDescription = kvStore != null
      ? kvStores[kvStore]
      : {
        label: "",
        imports: { "@fedify/fedify": ["MemoryKvStore"] },
        object: "new MemoryKvStore()",
      };
    const mqDesc: MessageQueueDescription = messageQueue != null
      ? messageQueues[messageQueue]
      : {
        label: "",
        imports: { "@fedify/fedify": ["InProcessMessageQueue"] },
        object: "new InProcessMessageQueue()",
      };
    const imports: Record<string, { $: string | null; names: string[] }> = {};
    for (
      const [module, symbols] of [
        ...Object.entries(kvStoreDesc.imports ?? {}),
        ...Object.entries(mqDesc.imports ?? {}),
      ]
    ) {
      if (module in imports) {
        if (Array.isArray(symbols)) {
          for (const symbol of symbols) {
            if (imports[module].names.includes(symbol)) continue;
            imports[module].names.push(symbol);
          }
        } else if (imports[module].$ == null) {
          imports[module].$ = symbols;
        } else if (symbols !== imports[module].$) {
          throw new Error(
            "Multiple default imports from the same module; report this as a bug.",
          );
        }
      } else {
        if (Array.isArray(symbols)) {
          imports[module] = { $: null, names: symbols };
        } else {
          imports[module] = { $: symbols, names: [] };
        }
      }
    }
    const importStatements = Object.entries(imports)
      .map((
        [module, { $, names }],
      ) =>
        [
          $ == null ? null : `import ${$} from ${JSON.stringify(module)};`,
          names.length > 0
            ? `import { ${names.join(", ")} } from ${JSON.stringify(module)};`
            : null,
        ].filter((s) => s != null).join("\n")
      )
      .join("\n");
    const federation = `\
import { createFederation, Person } from "@fedify/fedify";
import { getLogger } from "@logtape/logtape";
${importStatements}

const logger = getLogger(${JSON.stringify(projectName)});

const federation = createFederation({
  kv: ${
      typeof kvStoreDesc.object === "string"
        ? kvStoreDesc.object
        : kvStoreDesc.object[runtime]
    },
  queue: ${
      typeof mqDesc.object === "string" ? mqDesc.object : mqDesc.object[runtime]
    },
});

federation.setActorDispatcher("/users/{identifier}", async (ctx, identifier) => {
  return new Person({
    id: ctx.getActorUri(identifier),
    preferredUsername: identifier,
    name: identifier,
  });
});

export default federation;
`;
    const logging = `\
import { configure, getConsoleSink } from "@logtape/logtape";
import { AsyncLocalStorage } from "node:async_hooks";

await configure({
  contextLocalStorage: new AsyncLocalStorage(),
  sinks: {
    console: getConsoleSink(),
  },
  filters: {},
  loggers: [
    { category: ${
      JSON.stringify(projectName)
    }, lowestLevel: "debug", sinks: ["console"] },
    { category: "fedify", lowestLevel: "info", sinks: ["console"] },
    { category: ["logtape", "meta"], lowestLevel: "warning", sinks: ["console"] },
  ],
});
`;
    const env = { ...kvStoreDesc.env, ...mqDesc.env };
    const files = {
      [initializer.federationFile]: federation,
      [initializer.loggingFile]: logging,
      ".env": stringify(env),
      ...initializer.files,
    };
    const { prependFiles } = initializer;
    await Deno.mkdir(dir, { recursive: true });
    for await (const _ of Deno.readDir(dir)) {
      console.error("The directory is not empty.  Aborting.");
      Deno.exit(1);
    }
    if (initializer.command != null) {
      const cmd = new Deno.Command(initializer.command[0], {
        args: initializer.command.slice(1),
        cwd: dir,
        stdin: "inherit",
        stdout: "inherit",
        stderr: "inherit",
      });
      const result = await cmd.output();
      if (!result.success) {
        console.error("Failed to initialize the project.");
        Deno.exit(1);
      }
    }
    if (runtime !== "deno") {
      const packageJsonPath = join(dir, "package.json");
      try {
        await Deno.stat(packageJsonPath);
      } catch (e) {
        if (e instanceof Deno.errors.NotFound) {
          await Deno.writeTextFile(packageJsonPath, "{}");
        } else throw e;
      }
    }
    const dependencies: Record<string, string> = {
      "@fedify/fedify": `^${await getLatestFedifyVersion(metadata.version)}`,
<<<<<<< HEAD
      "@logtape/logtape": "^0.8.0",
=======
      "@logtape/logtape": "^0.7.2",
>>>>>>> cd3c210f
      ...initializer.dependencies,
      ...kvStoreDesc?.dependencies,
      ...mqDesc?.dependencies,
    };
    await addDependencies(
      runtime,
      packageManager,
      dir,
      dependencies,
    );
    if (runtime !== "deno") {
      const devDependencies: Record<string, string> = {
        "@biomejs/biome": "^1.8.3",
        ...initializer.devDependencies,
        ...kvStoreDesc?.devDependencies,
        ...mqDesc?.devDependencies,
      };
      await addDependencies(
        runtime,
        packageManager,
        dir,
        devDependencies,
        true,
      );
    }
    for (const [filename, content] of Object.entries(files)) {
      const path = join(dir, filename);
      const dirName = dirname(path);
      await Deno.mkdir(dirName, { recursive: true });
      await Deno.writeTextFile(path, content);
    }
    if (prependFiles != null) {
      for (const [filename, prefix] of Object.entries(prependFiles)) {
        const path = join(dir, filename);
        const dirName = dirname(path);
        await Deno.mkdir(dirName, { recursive: true });
        await Deno.writeTextFile(
          path,
          `${prefix}${await Deno.readTextFile(path)}`,
        );
      }
    }
    if (runtime === "deno") {
      await rewriteJsonFile(
        join(dir, "deno.json"),
        {},
        (cfg) => ({
          ...cfg,
          ...initializer.compilerOptions == null ? {} : {
            compilerOptions: {
              ...cfg?.compilerOptions,
              ...initializer.compilerOptions,
            },
          },
          unstable: [
            "temporal",
            ...kvStoreDesc.denoUnstable ?? [],
            ...mqDesc.denoUnstable ?? [],
          ],
          tasks: { ...cfg.tasks, ...initializer.tasks },
        }),
      );
      await rewriteJsonFile(
        join(dir, ".vscode", "settings.json"),
        {},
        (vsCodeSettings) => ({
          "deno.enable": true,
          "deno.unstable": true,
          "editor.detectIndentation": false,
          "editor.indentSize": 2,
          "editor.insertSpaces": true,
          "[javascript]": {
            "editor.defaultFormatter": "denoland.vscode-deno",
            "editor.formatOnSave": true,
            "editor.codeActionsOnSave": {
              "source.sortImports": "always",
            },
          },
          "[javascriptreact]": {
            "editor.defaultFormatter": "denoland.vscode-deno",
            "editor.formatOnSave": true,
            "editor.codeActionsOnSave": {
              "source.sortImports": "always",
            },
          },
          "[json]": {
            "editor.defaultFormatter": "vscode.json-language-features",
            "editor.formatOnSave": true,
          },
          "[jsonc]": {
            "editor.defaultFormatter": "vscode.json-language-features",
            "editor.formatOnSave": true,
          },
          "[typescript]": {
            "editor.defaultFormatter": "denoland.vscode-deno",
            "editor.formatOnSave": true,
            "editor.codeActionsOnSave": {
              "source.sortImports": "always",
            },
          },
          "[typescriptreact]": {
            "editor.defaultFormatter": "denoland.vscode-deno",
            "editor.formatOnSave": true,
            "editor.codeActionsOnSave": {
              "source.sortImports": "always",
            },
          },
          ...vsCodeSettings,
        }),
      );
      await rewriteJsonFile(
        join(dir, ".vscode", "extensions.json"),
        {},
        (vsCodeExtensions) => ({
          recommendations: uniqueArray([
            "denoland.vscode-deno",
            ...vsCodeExtensions.recommendations ?? [],
          ]),
          ...vsCodeExtensions,
        }),
      );
    } else {
      await rewriteJsonFile(
        join(dir, "package.json"),
        {},
        (cfg) => ({
          type: "module",
          ...cfg,
          scripts: { ...cfg.scripts, ...initializer.tasks },
        }),
      );
      if (initializer.compilerOptions != null) {
        await rewriteJsonFile(
          join(dir, "tsconfig.json"),
          {},
          (cfg) => ({
            ...cfg,
            compilerOptions: {
              ...cfg?.compilerOptions,
              ...initializer.compilerOptions,
            },
          }),
        );
      }
      await rewriteJsonFile(
        join(dir, ".vscode", "settings.json"),
        {},
        (vsCodeSettings) => ({
          "editor.detectIndentation": false,
          "editor.indentSize": 2,
          "editor.insertSpaces": true,
          "[javascript]": {
            "editor.defaultFormatter": "biomejs.biome",
            "editor.formatOnSave": true,
            "editor.codeActionsOnSave": {
              "source.organizeImports.biome": "always",
            },
          },
          "[javascriptreact]": {
            "editor.defaultFormatter": "biomejs.biome",
            "editor.formatOnSave": true,
            "editor.codeActionsOnSave": {
              "source.organizeImports.biome": "always",
            },
          },
          "[json]": {
            "editor.defaultFormatter": "biomejs.biome",
            "editor.formatOnSave": true,
          },
          "[jsonc]": {
            "editor.defaultFormatter": "biomejs.biome",
            "editor.formatOnSave": true,
          },
          "[typescript]": {
            "editor.defaultFormatter": "biomejs.biome",
            "editor.formatOnSave": true,
            "editor.codeActionsOnSave": {
              "source.organizeImports.biome": "always",
            },
          },
          "[typescriptreact]": {
            "editor.defaultFormatter": "biomejs.biome",
            "editor.formatOnSave": true,
            "editor.codeActionsOnSave": {
              "source.organizeImports.biome": "always",
            },
          },
          ...vsCodeSettings,
        }),
      );
      await rewriteJsonFile(
        join(dir, ".vscode", "extensions.json"),
        {},
        (vsCodeExtensions) => ({
          recommendations: uniqueArray([
            "biomejs.biome",
            ...vsCodeExtensions.recommendations ?? [],
          ]),
          ...vsCodeExtensions,
        }),
      );
      await rewriteJsonFile(
        join(dir, "biome.json"),
        {},
        (cfg) => ({
          "$schema": "https://biomejs.dev/schemas/1.8.3/schema.json",
          ...cfg,
          organizeImports: {
            ...cfg.organizeImports,
            enabled: true,
          },
          formatter: {
            ...cfg.formatter,
            enabled: true,
            indentStyle: "space",
            indentWidth: 2,
          },
          linter: {
            ...cfg.linter,
            enabled: true,
            rules: { recommended: true },
          },
        }),
      );
    }
    console.error(initializer.instruction);
    if (Object.keys(env).length > 0) {
      console.error(
        `Note that you probably want to edit the ${
          colors.bold.blue(".env")
        } file.  It currently contains the following values:\n`,
      );
      for (const key in env) {
        const value = stringify({ _: env[key] }).substring(2);
        console.error(`  ${colors.green.bold(key)}${colors.gray("=")}${value}`);
      }
      console.error();
    }
    console.error(`\
Start by editing the ${colors.bold.blue(initializer.federationFile)} \
file to define your federation!
`);
  });

function drawDinosaur() {
  const d = colors.bgBlue.black;
  const f = colors.blue;
  console.error(`\
${d("             ___   ")}  ${f(" _____        _ _  __")}
${d("            /'_')  ")}  ${f("|  ___|__  __| (_)/ _|_   _")}
${d("     .-^^^-/  /    ")}  ${f("| |_ / _ \\/ _` | | |_| | | |")}
${d("   __/       /     ")}  ${f("|  _|  __/ (_| | |  _| |_| |")}
${d("  <__.|_|-|_|      ")}  ${f("|_|  \\___|\\__,_|_|_|  \\__, |")}
${d("                   ")}  ${f("                      |___/")}
`);
}

async function isCommandAvailable(
  { checkCommand, outputPattern }: {
    checkCommand: [string, ...string[]];
    outputPattern: RegExp;
  },
): Promise<boolean> {
  const cmd = new Deno.Command(checkCommand[0], {
    args: checkCommand.slice(1),
    stdin: "null",
    stdout: "piped",
    stderr: "null",
  });
  try {
    const output = await cmd.output();
    const stdout = new TextDecoder().decode(output.stdout);
    logger.debug(
      "The stdout of the command {command} is: {stdout}",
      { command: checkCommand, stdout },
    );
    return outputPattern.exec(stdout.trim()) ? true : false;
  } catch (error) {
    logger.debug(
      "The command {command} failed with the error: {error}",
      { command: checkCommand, error },
    );
    if (error instanceof Deno.errors.NotFound) return false;
    throw error;
  }
}

function isRuntimeAvailable(runtime: Runtime): Promise<boolean> {
  return isCommandAvailable(runtimes[runtime]);
}

async function locatePackageManager(
  pm: PackageManager,
): Promise<string | undefined> {
  if (await isCommandAvailable(packageManagers[pm])) {
    return packageManagers[pm].checkCommand[0];
  }
  if (Deno.build.os !== "windows") return undefined;
  const cmd: [string, ...string[]] = [
    packageManagers[pm].checkCommand[0] + ".cmd",
    ...packageManagers[pm].checkCommand.slice(1),
  ];
  if (await isCommandAvailable({ ...packageManagers[pm], checkCommand: cmd })) {
    return cmd[0];
  }
  return undefined;
}

async function addDependencies(
  runtime: Runtime,
  pm: PackageManager,
  dir: string,
  dependencies: Record<string, string>,
  dev: boolean = false,
): Promise<void> {
  const deps = Object.entries(dependencies)
    .map(([name, version]) =>
      `${
        runtime !== "deno" && name.startsWith("npm:")
          ? name.substring(4)
          : runtime === "deno" && !name.startsWith("npm:")
          ? `jsr:${name}`
          : name
      }@${
        runtime !== "deno" && version.includes("+")
          ? version.substring(0, version.indexOf("+"))
          : version
      }`
    );
  if (deps.length < 1) return;
  const cmd = new Deno.Command(
    runtime === "node" ? (packageManagerLocations[pm] ?? pm) : runtime,
    {
      args: [
        "add",
        ...(dev
          ? [runtime === "bun" || pm === "yarn" ? "--dev" : "--save-dev"]
          : []),
        ...uniqueArray(deps),
      ],
      cwd: dir,
      stdin: "inherit",
      stdout: "inherit",
      stderr: "inherit",
    },
  );
  const result = await cmd.output();
  if (!result.success) {
    throw new Error("Failed to add dependencies.");
  }
}

async function getLatestFedifyVersion(version: string): Promise<string> {
  const response = await fetch("https://jsr.io/@fedify/fedify/meta.json", {
    headers: {
      Accept: "application/json",
    },
  });
  const result = await response.json();
  let maxVersion = parse("0.0.0");
  for (const v in result.versions) {
    if (v === version) return version;
    else if (result.versions[v].yanked) continue;
    const semVer = parse(v);
    if (semVer.prerelease != null && semVer.prerelease.length > 0) continue;
    if (greaterThan(semVer, maxVersion)) maxVersion = semVer;
  }
  return format(maxVersion);
}

async function rewriteJsonFile(
  path: string,
  // deno-lint-ignore no-explicit-any
  empty: any,
  // deno-lint-ignore no-explicit-any
  rewriter: (json: any) => any,
): Promise<void> {
  let jsonText: string | null = null;
  try {
    jsonText = await Deno.readTextFile(path);
  } catch (e) {
    if (!(e instanceof Deno.errors.NotFound)) throw e;
  }
  let json = jsonText == null ? empty : JSON.parse(jsonText);
  json = rewriter(json);
  await Deno.mkdir(dirname(path), { recursive: true });
  await Deno.writeTextFile(path, JSON.stringify(json, null, 2) + "\n");
}

function uniqueArray<T extends boolean | number | string>(a: T[]): T[] {
  const result: T[] = [];
  for (const v of a) {
    if (!result.includes(v)) result.push(v);
  }
  return result;
}

// cSpell: ignore asynciterable bunx giget denoland biomejs dotenvx<|MERGE_RESOLUTION|>--- conflicted
+++ resolved
@@ -1032,11 +1032,7 @@
     }
     const dependencies: Record<string, string> = {
       "@fedify/fedify": `^${await getLatestFedifyVersion(metadata.version)}`,
-<<<<<<< HEAD
-      "@logtape/logtape": "^0.8.0",
-=======
-      "@logtape/logtape": "^0.7.2",
->>>>>>> cd3c210f
+      "@logtape/logtape": "^0.8.2",
       ...initializer.dependencies,
       ...kvStoreDesc?.dependencies,
       ...mqDesc?.dependencies,
