--- conflicted
+++ resolved
@@ -31,33 +31,18 @@
         loggers: [
           {
             category: "fedify",
-<<<<<<< HEAD
             lowestLevel: "debug",
-            sinks: ["console", "recording"],
+            sinks: ["console", "recording", "file"],
           },
           {
             category: "localtunnel",
             lowestLevel: "debug",
-            sinks: ["console"],
+            sinks: ["console", "file"],
           },
           {
             category: ["logtape", "meta"],
             lowestLevel: "warning",
-            sinks: ["console"],
-=======
-            level: "debug",
-            sinks: ["console", "recording", "file"],
-          },
-          {
-            category: "localtunnel",
-            level: "debug",
             sinks: ["console", "file"],
-          },
-          {
-            category: ["logtape", "meta"],
-            level: "warning",
-            sinks: ["console", "file"],
->>>>>>> a9d4f226
           },
         ],
         reset: true,
