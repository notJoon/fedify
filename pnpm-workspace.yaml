--- conflicted
+++ resolved
@@ -4,17 +4,14 @@
 - packages/cli
 - packages/elysia
 - packages/express
+- packages/fastify
 - packages/fedify
+- packages/h3
 - packages/h3
 - packages/hono
 - packages/koa
 - packages/nestjs
 - packages/next
-<<<<<<< HEAD
-=======
-- packages/h3
-- packages/fastify
->>>>>>> d4ce275d
 - packages/postgres
 - packages/redis
 - packages/sqlite
@@ -54,12 +51,9 @@
   elysia: ^1.3.8
   es-toolkit: 1.39.10
   express: ^4.0.0
-<<<<<<< HEAD
+  fastify-plugin: ^5.0.1
+  fastify: ^5.2.0
   fetch-mock: ^12.5.4
-=======
-  fastify: ^5.2.0
-  fastify-plugin: ^5.0.1
->>>>>>> d4ce275d
   h3: ^1.15.0
   hono: ^4.0.0
   ioredis: ^5.6.1
