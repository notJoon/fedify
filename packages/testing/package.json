{
  "name": "@fedify/testing",
<<<<<<< HEAD
  "version": "1.10.0",
=======
  "version": "1.9.1",
>>>>>>> 71ae5c6a
  "description": "Testing utilities for Fedify applications",
  "keywords": [
    "fedify",
    "testing",
    "mock",
    "federation",
    "activitypub"
  ],
  "license": "MIT",
  "author": {
    "name": "Hong Minhee",
    "email": "hong@minhee.org",
    "url": "https://hongminhee.org/"
  },
  "homepage": "https://fedify.dev/",
  "repository": {
    "type": "git",
    "url": "git+https://github.com/fedify-dev/fedify.git",
    "directory": "packages/testing"
  },
  "bugs": {
    "url": "https://github.com/fedify-dev/fedify/issues"
  },
  "funding": [
    "https://opencollective.com/fedify",
    "https://github.com/sponsors/dahlia"
  ],
  "type": "module",
  "main": "./dist/mod.cjs",
  "module": "./dist/mod.js",
  "types": "./dist/mod.d.ts",
  "exports": {
    ".": {
      "types": {
        "import": "./dist/mod.d.ts",
        "require": "./dist/mod.d.cts",
        "default": "./dist/mod.d.ts"
      },
      "import": "./dist/mod.js",
      "require": "./dist/mod.cjs",
      "default": "./dist/mod.js"
    },
    "./package.json": "./package.json"
  },
  "files": [
    "dist",
    "package.json"
  ],
  "peerDependencies": {
    "@fedify/fedify": "workspace:^"
  },
  "devDependencies": {
    "@js-temporal/polyfill": "catalog:",
    "@std/assert": "catalog:",
    "@std/async": "catalog:",
    "tsdown": "catalog:",
    "typescript": "catalog:"
  },
  "scripts": {
    "build": "tsdown",
    "prepack": "tsdown",
    "prepublish": "tsdown",
    "test": "tsdown && node --experimental-transform-types --test",
    "test:bun": "tsdown && bun test --timeout 15000",
    "test:deno": "deno task test",
    "test-all": "tsdown && node --experimental-transform-types --test && bun test --timeout 15000 && deno task test"
  }
}<|MERGE_RESOLUTION|>--- conflicted
+++ resolved
@@ -1,10 +1,6 @@
 {
   "name": "@fedify/testing",
-<<<<<<< HEAD
   "version": "1.10.0",
-=======
-  "version": "1.9.1",
->>>>>>> 71ae5c6a
   "description": "Testing utilities for Fedify applications",
   "keywords": [
     "fedify",
