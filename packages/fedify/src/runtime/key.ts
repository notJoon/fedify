import { Integer, Sequence } from "asn1js";
import { decodeBase64, encodeBase64 } from "byte-encodings/base64";
import { decodeBase64Url } from "byte-encodings/base64url";
import { decodeHex } from "byte-encodings/hex";
import { addPrefix, getCodeFromData, rmPrefix } from "multicodec";
import { createPublicKey } from "node:crypto";
import { PublicKeyInfo } from "pkijs";
import { decode, encode } from "../runtime/multibase/index.ts";

const algorithms: Record<
  string,
  | AlgorithmIdentifier
  | HmacImportParams
  | RsaHashedImportParams
  | EcKeyImportParams
> = {
  "1.2.840.113549.1.1.1": { name: "RSASSA-PKCS1-v1_5", hash: "SHA-256" },
  "1.3.101.112": "Ed25519",
};

/**
 * Imports a PEM-SPKI formatted public key.
 * @param pem The PEM-SPKI formatted public key.
 * @returns The imported public key.
 * @throws {TypeError} If the key is invalid or unsupported.
 * @since 0.5.0
 */
export async function importSpki(pem: string): Promise<CryptoKey> {
  pem = pem.replace(/(?:-----(?:BEGIN|END) PUBLIC KEY-----|\s)/g, "");
  let spki: Uint8Array<ArrayBuffer>;
  try {
    spki = decodeBase64(pem);
  } catch (_) {
    throw new TypeError("Invalid PEM-SPKI format.");
  }
  const pki = PublicKeyInfo.fromBER(spki);
  const oid = pki.algorithm.algorithmId;
  const algorithm = algorithms[oid];
  if (algorithm == null) {
    throw new TypeError("Unsupported algorithm: " + oid);
  }
  return await crypto.subtle.importKey(
    "spki",
    spki,
    algorithm,
    true,
    ["verify"],
  );
}

/**
 * Exports a public key in PEM-SPKI format.
 * @param key The public key to export.
 * @returns The exported public key in PEM-SPKI format.
 * @throws {TypeError} If the key is invalid or unsupported.
 * @since 0.5.0
 */
export async function exportSpki(key: CryptoKey): Promise<string> {
  const { validateCryptoKey } = await import("../sig/key.ts");
  validateCryptoKey(key);
  const spki = await crypto.subtle.exportKey("spki", key);
  let pem = encodeBase64(spki);
  pem = (pem.match(/.{1,64}/g) || []).join("\n");
  return `-----BEGIN PUBLIC KEY-----\n${pem}\n-----END PUBLIC KEY-----\n`;
}

/**
 * Imports a PEM-PKCS#1 formatted public key.
 * @param pem The PEM-PKCS#1 formatted public key.
 * @returns The imported public key.
 * @throws {TypeError} If the key is invalid or unsupported.
 * @since 1.5.0
 */
export function importPkcs1(pem: string): Promise<CryptoKey> {
  const key = createPublicKey({ key: pem, format: "pem", type: "pkcs1" });
  const spki = key.export({ type: "spki", format: "pem" }) as string;
  return importSpki(spki);
}

const PKCS1_HEADER = /^\s*-----BEGIN\s+RSA\s+PUBLIC\s+KEY-----\s*\n/;

/**
 * Imports a PEM formatted public key (SPKI or PKCS#1).
 * @param pem The PEM formatted public key to import (SPKI or PKCS#1).
 * @returns The imported public key.
 * @throws {TypeError} If the key is invalid or unsupported.
 * @since 1.5.0
 */
export function importPem(pem: string): Promise<CryptoKey> {
  return PKCS1_HEADER.test(pem) ? importPkcs1(pem) : importSpki(pem);
}

/**
 * Imports a [Multibase]-encoded public key.
 *
 * [Multibase]: https://www.w3.org/TR/vc-data-integrity/#multibase-0
 * @param key The Multibase-encoded public key.
 * @returns The imported public key.
 * @throws {TypeError} If the key is invalid or unsupported.
 * @since 0.10.0
 */
export async function importMultibaseKey(key: string): Promise<CryptoKey> {
  const decoded = decode(key);
  const code: number = getCodeFromData(decoded);
  const content = rmPrefix(decoded);
  if (code === 0x1205) { // rsa-pub
    const keyObject = createPublicKey({
      // deno-lint-ignore no-explicit-any
      key: content as any,
      format: "der",
      type: "pkcs1",
    });
<<<<<<< HEAD
    const exported = keyObject.export({ type: "spki", format: "der" });
    const spki = exported instanceof Uint8Array
      ? exported
      : new Uint8Array(exported);

=======
    const exported = keyObject.export({ type: "spki", format: "der" }).buffer;
    const spki = exported instanceof Uint8Array
      ? exported
      : new Uint8Array(exported);
>>>>>>> 6d15b925
    return await crypto.subtle.importKey(
      "spki",
      new Uint8Array(spki),
      { name: "RSASSA-PKCS1-v1_5", hash: "SHA-256" },
      true,
      ["verify"],
    );
  } else if (code === 0xed) { // ed25519-pub
    return await crypto.subtle.importKey(
      "raw",
      content.slice(),
      "Ed25519",
      true,
      ["verify"],
    );
  } else {
    throw new TypeError("Unsupported key type: 0x" + code.toString(16));
  }
}

/**
 * Exports a public key in [Multibase] format.
 *
 * [Multibase]: https://www.w3.org/TR/vc-data-integrity/#multibase-0
 * @param key The public key to export.
 * @returns The exported public key in Multibase format.
 * @throws {TypeError} If the key is invalid or unsupported.
 * @since 0.10.0
 */
export async function exportMultibaseKey(key: CryptoKey): Promise<string> {
  let content: ArrayBuffer;
  let code: number;
  if (key.algorithm.name === "Ed25519") {
    content = await crypto.subtle.exportKey("raw", key);
    code = 0xed; // ed25519-pub
  } else if (
    key.algorithm.name === "RSASSA-PKCS1-v1_5" &&
    (key.algorithm as unknown as { hash: { name: string } }).hash.name ===
      "SHA-256"
  ) {
    const jwk = await crypto.subtle.exportKey("jwk", key);
    const decodedN = decodeBase64Url(jwk.n!);
    const n = new Uint8Array(decodedN.length + 1);
    n.set(decodedN, 1);
    const sequence = new Sequence({
      value: [
        new Integer({
          isHexOnly: true,
          valueHex: n,
        }),
        new Integer({
          isHexOnly: true,
          valueHex: decodeBase64Url(jwk.e!),
        }),
      ],
    });
    content = sequence.toBER(false);
    code = 0x1205; // rsa-pub
  } else {
    throw new TypeError(
      "Unsupported key type: " + JSON.stringify(key.algorithm),
    );
  }
  const codeHex = code.toString(16);
  const codeBytes = decodeHex(codeHex.length % 2 < 1 ? codeHex : "0" + codeHex);
  const prefixed = addPrefix(codeBytes, new Uint8Array(content));
  const encoded = encode("base58btc", prefixed);
  return new TextDecoder().decode(encoded);
}

// cSpell: ignore multicodec pkijs<|MERGE_RESOLUTION|>--- conflicted
+++ resolved
@@ -110,18 +110,10 @@
       format: "der",
       type: "pkcs1",
     });
-<<<<<<< HEAD
     const exported = keyObject.export({ type: "spki", format: "der" });
     const spki = exported instanceof Uint8Array
       ? exported
       : new Uint8Array(exported);
-
-=======
-    const exported = keyObject.export({ type: "spki", format: "der" }).buffer;
-    const spki = exported instanceof Uint8Array
-      ? exported
-      : new Uint8Array(exported);
->>>>>>> 6d15b925
     return await crypto.subtle.importKey(
       "spki",
       new Uint8Array(spki),
