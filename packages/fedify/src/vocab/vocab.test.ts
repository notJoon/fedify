import { decodeMultibase, LanguageString } from "@fedify/vocab-runtime";
<<<<<<< HEAD
=======
import {
  areAllScalarTypes,
  loadSchemaFiles,
  type PropertySchema,
  type TypeSchema,
} from "@fedify/vocab-tools";
>>>>>>> 53cebd7b
import {
  assert,
  assertEquals,
  assertFalse,
  assertInstanceOf,
  assertNotEquals,
  assertRejects,
  assertThrows,
} from "@std/assert";
import { pascalCase } from "es-toolkit";
<<<<<<< HEAD
import {
  loadSchemaFiles,
  type PropertySchema,
  type TypeSchema,
} from "../codegen/schema.ts";
import { areAllScalarTypes } from "../codegen/type.ts";
=======
>>>>>>> 53cebd7b
import { mockDocumentLoader } from "../testing/docloader.ts";
import { ed25519PublicKey, rsaPublicKey1 } from "../testing/keys.ts";
import { test } from "../testing/mod.ts";
import * as vocab from "./vocab.ts";
import {
  Activity,
  Announce,
  Collection,
  Create,
  CryptographicKey,
  type DataIntegrityProof,
  Follow,
  Hashtag,
  Link,
  Note,
  Object,
  OrderedCollectionPage,
  Person,
  Place,
  Question,
  Source,
} from "./vocab.ts";

test("new Object()", () => {
  const obj = new Object({
    name: "Test",
    contents: [
      new LanguageString("Hello", "en"),
      new LanguageString("你好", "zh"),
    ],
  });
  assertEquals(obj.name, "Test");
  assertEquals(obj.contents[0], new LanguageString("Hello", "en"));
  assertEquals(obj.contents[1], new LanguageString("你好", "zh"));

  assertThrows(
    () => new Object({ id: 123 as unknown as URL }),
    TypeError,
    "The id must be a URL.",
  );
  assertThrows(
    () => new Object({ name: "singular", names: ["plural"] }),
    TypeError,
    "Cannot initialize both name and names at the same time.",
  );
  assertThrows(
    () => new Object({ name: 123 as unknown as string }),
    TypeError,
    "The name must be of type string | LanguageString.",
  );
  assertThrows(
    () => new Object({ names: "foo" as unknown as string[] }),
    TypeError,
    "The names must be an array of type string | LanguageString.",
  );
  assertThrows(
    () => new Object({ names: ["foo", 123 as unknown as string] }),
    TypeError,
    "The names must be an array of type string | LanguageString.",
  );
});

test("Object.clone()", () => {
  const obj = new Object({
    id: new URL("https://example.com/"),
    name: "Test",
    contents: [
      new LanguageString("Hello", "en"),
      new LanguageString("你好", "zh"),
    ],
  });

  const clone = obj.clone({ content: "Modified" });
  assertInstanceOf(clone, Object);
  assertEquals(clone.id, new URL("https://example.com/"));
  assertEquals(clone.name, "Test");
  assertEquals(clone.content, "Modified");

  const cloned2 = obj.clone({ id: new URL("https://example.com/modified") });
  assertInstanceOf(cloned2, Object);
  assertEquals(cloned2.id, new URL("https://example.com/modified"));
  assertEquals(cloned2.name, "Test");
  assertEquals(cloned2.contents, [
    new LanguageString("Hello", "en"),
    new LanguageString("你好", "zh"),
  ]);

  assertThrows(
    () => obj.clone({ id: 123 as unknown as URL }),
    TypeError,
    "The id must be a URL.",
  );
  assertThrows(
    () => obj.clone({ name: "singular", names: ["plural"] }),
    TypeError,
    "Cannot update both name and names at the same time.",
  );
  assertThrows(
    () => obj.clone({ name: 123 as unknown as string }),
    TypeError,
    "The name must be of type string | LanguageString.",
  );
  assertThrows(
    () => obj.clone({ names: "foo" as unknown as string[] }),
    TypeError,
    "The names must be an array of type string | LanguageString.",
  );
  assertThrows(
    () => obj.clone({ names: ["foo", 123 as unknown as string] }),
    TypeError,
    "The names must be an array of type string | LanguageString.",
  );
});

test("Object.fromJsonLd()", async () => {
  const obj = await Object.fromJsonLd({
    "@context": "https://www.w3.org/ns/activitystreams",
    "type": "Object",
    "name": "Test",
    "contentMap": {
      "en": "Hello",
      "zh": "你好",
    },
    "source": {
      "content": "Hello",
      "mediaType": "text/plain",
    },
    "published": "2025-01-01 12:34:56",
  }, { documentLoader: mockDocumentLoader, contextLoader: mockDocumentLoader });
  assertInstanceOf(obj, Object);
  assertEquals(obj.name, "Test");
  assertEquals(obj.contents, [
    new LanguageString("Hello", "en"),
    new LanguageString("你好", "zh"),
  ]);
  assertInstanceOf(obj.source, Source);
  assertEquals(obj.source.content, "Hello");
  assertEquals(obj.source.mediaType, "text/plain");
  assertEquals(obj.published, Temporal.Instant.from("2025-01-01T12:34:56Z"));

  const createJsonLd = {
    "@context": "https://www.w3.org/ns/activitystreams",
    "type": "Create",
    "name": "Test",
    "contentMap": {
      "en": "Hello",
      "zh": "你好",
    },
    "object": {
      "type": "Note",
      "content": "Content",
    },
  };
  const create = await Object.fromJsonLd(
    createJsonLd,
    { documentLoader: mockDocumentLoader, contextLoader: mockDocumentLoader },
  );
  assertInstanceOf(create, Create);
  assertEquals(create.name, "Test");
  assertEquals(create.contents, [
    new LanguageString("Hello", "en"),
    new LanguageString("你好", "zh"),
  ]);
  assertEquals(await create.toJsonLd(), createJsonLd);
  const note = await create.getObject();
  assertInstanceOf(note, Note);
  assertEquals(note.content, "Content");

  const empty = await Object.fromJsonLd({});
  assertInstanceOf(empty, Object);

  await assertRejects(
    () => Object.fromJsonLd(null),
    TypeError,
    "Invalid JSON-LD: null.",
  );
  await assertRejects(
    () => Object.fromJsonLd(undefined),
    TypeError,
    "Invalid JSON-LD: undefined.",
  );
});

test("Object.toJsonLd()", async () => {
  const obj = new Object({
    name: "Test",
    contents: [
      new LanguageString("Hello", "en"),
      new LanguageString("你好", "zh"),
    ],
  });
  assertEquals(
    await obj.toJsonLd({ format: "expand", contextLoader: mockDocumentLoader }),
    [
      {
        "@type": [
          "https://www.w3.org/ns/activitystreams#Object",
        ],
        "https://www.w3.org/ns/activitystreams#name": [
          { "@value": "Test" },
        ],
        "https://www.w3.org/ns/activitystreams#content": [
          { "@value": "Hello", "@language": "en" },
          { "@value": "你好", "@language": "zh" },
        ],
      },
    ],
  );
  assertEquals(await obj.toJsonLd({ contextLoader: mockDocumentLoader }), {
    "@context": [
      "https://www.w3.org/ns/activitystreams",
      "https://w3id.org/security/data-integrity/v1",
      {
        fedibird: "http://fedibird.com/ns#",
        sensitive: "as:sensitive",
        emojiReactions: {
          "@id": "fedibird:emojiReactions",
          "@type": "@id",
        },
      },
    ],
    type: "Object",
    name: "Test",
    contentMap: {
      en: "Hello",
      zh: "你好",
    },
  });
});

test("Note.toJsonLd()", async () => {
  const note = new Note({
    tags: [
      new Hashtag({
        name: "#Fedify",
        href: new URL("https://fedify.dev/"),
      }),
    ],
  });
  assertEquals(await note.toJsonLd({ contextLoader: mockDocumentLoader }), {
    "@context": [
      "https://www.w3.org/ns/activitystreams",
      "https://w3id.org/security/data-integrity/v1",
      {
        Emoji: "toot:Emoji",
        Hashtag: "as:Hashtag",
        _misskey_quote: "misskey:_misskey_quote",
        fedibird: "http://fedibird.com/ns#",
        misskey: "https://misskey-hub.net/ns#",
        quoteUri: "fedibird:quoteUri",
        quoteUrl: "as:quoteUrl",
        sensitive: "as:sensitive",
        toot: "http://joinmastodon.org/ns#",
        emojiReactions: {
          "@id": "fedibird:emojiReactions",
          "@type": "@id",
        },
      },
    ],
    tag: {
      "@context": [
        "https://www.w3.org/ns/activitystreams",
        {
          Hashtag: "as:Hashtag",
        },
      ],
      href: "https://fedify.dev/",
      name: "#Fedify",
      type: "Hashtag",
    },
    type: "Note",
  });

  const noteWithName = note.clone({
    name: "Test",
  });
  assertEquals(
    await noteWithName.toJsonLd({ contextLoader: mockDocumentLoader }),
    await noteWithName.toJsonLd({
      contextLoader: mockDocumentLoader,
      format: "compact",
    }),
  );
});

test("Activity.fromJsonLd()", async () => {
  const follow = await Activity.fromJsonLd(
    {
      "@context": "https://www.w3.org/ns/activitystreams",
      id: "https://activitypub.academy/80c50305-7405-4e38-809f-697647a1f679",
      type: "Follow",
      actor: "https://activitypub.academy/users/egulia_anbeiss",
      object: "https://example.com/users/hongminhee",
    },
    { documentLoader: mockDocumentLoader, contextLoader: mockDocumentLoader },
  );
  assertInstanceOf(follow, Follow);
  assertEquals(
    follow.id,
    new URL("https://activitypub.academy/80c50305-7405-4e38-809f-697647a1f679"),
  );
  assertEquals(
    follow.actorId,
    new URL("https://activitypub.academy/users/egulia_anbeiss"),
  );
  assertEquals(
    follow.objectId,
    new URL("https://example.com/users/hongminhee"),
  );

  const create = await Activity.fromJsonLd(
    {
      "@context": [
        "https://www.w3.org/ns/activitystreams",
        "https://w3id.org/security/data-integrity/v1",
      ],
      type: "Create",
      actor: "https://server.example/users/alice",
      object: {
        type: "Note",
        content: "Hello world",
      },
      proof: {
        type: "DataIntegrityProof",
        cryptosuite: "eddsa-jcs-2022",
        verificationMethod: "https://server.example/users/alice#ed25519-key",
        proofPurpose: "assertionMethod",
        proofValue:
          // cSpell: disable
          "z3sXaxjKs4M3BRicwWA9peyNPJvJqxtGsDmpt1jjoHCjgeUf71TRFz56osPSfDErszyLp5Ks1EhYSgpDaNM977Rg2",
        // cSpell: enable
        created: "2023-02-24T23:36:38Z",
      },
    },
    { documentLoader: mockDocumentLoader, contextLoader: mockDocumentLoader },
  );
  const proofs: DataIntegrityProof[] = [];
  for await (const proof of create.getProofs()) proofs.push(proof);
  assertEquals(proofs.length, 1);
  assertEquals(proofs[0].cryptosuite, "eddsa-jcs-2022");
  assertEquals(
    proofs[0].verificationMethodId,
    new URL("https://server.example/users/alice#ed25519-key"),
  );
  assertEquals(proofs[0].proofPurpose, "assertionMethod");
  assertEquals(
    proofs[0].proofValue,
    decodeMultibase(
      // cSpell: disable
      "z3sXaxjKs4M3BRicwWA9peyNPJvJqxtGsDmpt1jjoHCjgeUf71TRFz56osPSfDErszyLp5Ks1EhYSgpDaNM977Rg2",
      // cSpell: enable
    ),
  );
  assertEquals(
    proofs[0].created,
    Temporal.Instant.from("2023-02-24T23:36:38Z"),
  );
});

test({
  name: "Activity.getObject()",
  permissions: { env: true, read: true },
  async fn() {
    const activity = new Activity({
      object: new URL("https://example.com/announce"),
    });
    const announce = await activity.getObject({
      documentLoader: mockDocumentLoader,
      contextLoader: mockDocumentLoader,
    });
    assertInstanceOf(announce, Announce);
    assertEquals(announce.id, new URL("https://example.com/announce"));

    const object = await announce.getObject();
    assertInstanceOf(object, Object);
    assertEquals(object.id, new URL("https://example.com/object"));
    assertEquals(object.name, "Fetched object");

    // Is hydration applied to toJsonLd()?
    const jsonLd = await activity.toJsonLd();
    assertEquals(jsonLd, {
      "@context": [
        "https://w3id.org/identity/v1",
        "https://www.w3.org/ns/activitystreams",
        "https://w3id.org/security/v1",
        "https://w3id.org/security/data-integrity/v1",
      ],
      type: "Activity",
      object: {
        id: "https://example.com/announce",
        type: "Announce",
        object: {
          type: "Object",
          id: "https://example.com/object",
          name: "Fetched object",
        },
      },
    });

    const activity2 = new Activity({
      object: new URL("https://example.com/not-found"),
    });
    assertEquals(await activity2.getObject({ suppressError: true }), null);

    const activity3 = await Activity.fromJsonLd({
      "@context": "https://www.w3.org/ns/activitystreams",
      type: "Create",
      object: {
        "@context": "https://www.w3.org/ns/activitystreams",
        type: "Note",
        content: "Hello world",
      },
    });
    const object3 = await activity3.getObject();
    assertInstanceOf(object3, Note);
    assertEquals(await object3.toJsonLd(), {
      "@context": "https://www.w3.org/ns/activitystreams",
      type: "Note",
      content: "Hello world",
    });
  },
});

test({
  name: "Activity.getObjects()",
  permissions: { env: true, read: true },
  async fn() {
    const activity = new Activity({
      objects: [
        new URL("https://example.com/object"),
        new Object({
          name: "Second object",
        }),
      ],
    });
    const objects = await Array.fromAsync(
      activity.getObjects({
        documentLoader: mockDocumentLoader,
        contextLoader: mockDocumentLoader,
      }),
    );
    assertEquals(objects.length, 2);
    assertInstanceOf(objects[0], Object);
    assertEquals(objects[0].id, new URL("https://example.com/object"));
    assertEquals(objects[0].name, "Fetched object");
    assertInstanceOf(objects[1], Object);
    assertEquals(objects[1].name, "Second object");

    const activity2 = new Activity({
      objects: [
        new URL("https://example.com/not-found"),
        new Object({
          name: "Second object",
        }),
      ],
    });
    const objects2 = await Array.fromAsync(
      activity2.getObjects({ suppressError: true }),
    );
    assertEquals(objects2.length, 1);
    assertInstanceOf(objects2[0], Object);
    assertEquals(objects2[0].name, "Second object");
  },
});

test("Activity.clone()", async () => {
  const activity = new Activity({
    actor: new Person({
      name: "John Doe",
    }),
    object: new Object({
      name: "Test",
    }),
    name: "Test",
    summary: "Test",
  });
  const clone = activity.clone({
    object: new Object({
      name: "Modified",
    }),
    summary: "Modified",
  });
  assertEquals((await activity.getActor())?.name, "John Doe");
  assertEquals((await clone.getActor())?.name, "John Doe");
  assertEquals((await activity.getObject())?.name, "Test");
  assertEquals((await clone.getObject())?.name, "Modified");
  assertEquals(activity.name, "Test");
  assertEquals(clone.name, "Test");
  assertEquals(activity.summary, "Test");
  assertEquals(clone.summary, "Modified");

  assertThrows(
    () => activity.clone({ summary: "singular", summaries: ["plural"] }),
    TypeError,
    "Cannot update both summary and summaries at the same time.",
  );
});

test("Question.voters", async () => {
  const question = new Question({
    voters: 123,
  });
  const json = await question.toJsonLd({ format: "compact" });
  assert(typeof json === "object" && json != null);
  assert("votersCount" in json);
  assertEquals(json["votersCount"], 123);
});

test({
  name: "Deno.inspect(Object)",
  ignore: !("Deno" in globalThis),
  fn() {
    const obj = new Object({
      id: new URL("https://example.com/"),
      attribution: new URL("https://example.com/foo"),
      name: "Test",
      contents: [
        new LanguageString("Hello", "en"),
        new LanguageString("你好", "zh"),
      ],
    });
    assertEquals(
      Deno.inspect(obj, { colors: false, sorted: true, compact: false }),
      "Deno" in globalThis
        ? "Object {\n" +
          '  attribution: URL "https://example.com/foo",\n' +
          "  contents: [\n" +
          '    <en> "Hello",\n' +
          '    <zh> "你好"\n' +
          "  ],\n" +
          '  id: URL "https://example.com/",\n' +
          '  name: "Test"\n' +
          "}"
        : "Object {\n" +
          "  attribution: URL 'https://example.com/foo',\n" +
          "  contents: [\n" +
          "    <en> 'Hello',\n" +
          "    <zh> '你好'\n" +
          "  ],\n" +
          "  id: URL 'https://example.com/',\n" +
          "  name: 'Test'\n" +
          "}",
    );
  },
});

test("Person.fromJsonLd()", async () => {
  const person = await Person.fromJsonLd({
    "@context": [
      "https://www.w3.org/ns/activitystreams",
      "https://w3id.org/security/v1",
    ],
    "id": "https://todon.eu/users/hongminhee",
    "publicKey": {
      "id": "https://todon.eu/users/hongminhee#main-key",
      "owner": "https://todon.eu/users/hongminhee",
      // cSpell: disable
      "publicKeyPem": "-----BEGIN PUBLIC KEY-----\n" +
        "MIIBIjANBgkqhkiG9w0BAQEFAAOCAQ8AMIIBCgKCAQEAxsRuvCkgJtflBTl4OVsm\n" +
        "nt/J1mQfZasfJtN33dcZ3d1lJroxmgmMu69zjGEAwkNbMQaWNLqC4eogkJaeJ4RR\n" +
        "5MHYXkL9nNilVoTkjX5BVit3puzs7XJ7WQnKQgQMI+ezn24GHsZ/v1JIo77lerX5\n" +
        "k4HNwTNVt+yaZVQWaOMR3+6FwziQR6kd0VuG9/a9dgAnz2cEoORRC1i4W7IZaB1s\n" +
        "Znh1WbHbevlGd72HSXll5rocPIHn8gq6xpBgpHwRphlRsgn4KHaJ6brXDIJjrnQh\n" +
        "Ie/YUBOGj/ImSEXhRwlFerKsoAVnZ0Hwbfa46qk44TAt8CyoPMWmpK6pt0ng4pQ2\n" +
        "uwIDAQAB\n" +
        "-----END PUBLIC KEY-----\n",
      // cSpell: enable
    },
  }, {
    documentLoader: mockDocumentLoader,
    contextLoader: mockDocumentLoader,
    baseUrl: new URL("https://todon.eu/"),
  });
  assertEquals(
    person.publicKeyId,
    new URL("https://todon.eu/users/hongminhee#main-key"),
  );
  const publicKey = await person.getPublicKey({
    documentLoader: mockDocumentLoader,
  });
  assertInstanceOf(publicKey, CryptographicKey);
  assertEquals(
    publicKey?.ownerId,
    new URL("https://todon.eu/users/hongminhee"),
  );

  const person2 = await Person.fromJsonLd({
    "@context": [
      "https://www.w3.org/ns/activitystreams",
      {
        alsoKnownAs: {
          "@id": "as:alsoKnownAs",
          "@type": "@id",
        },
      },
    ],
    "type": "Person",
    // cSpell: disable
    "alsoKnownAs": "at://did:plc:x7xdowahlhm5xulzqw4ehv6q",
    // cSpell: enable
  });
  assertEquals(
    person2.aliasId,
    // cSpell: disable
    new URL("at://did%3Aplc%3Ax7xdowahlhm5xulzqw4ehv6q"),
    // cSpell: enable
  );
});

test("Person.toJsonLd()", async () => {
  const person = new Person({
    aliases: [new URL("https://example.com/alias")],
  });
  assertEquals(await person.toJsonLd(), {
    "@context": [
      "https://www.w3.org/ns/activitystreams",
      "https://w3id.org/security/v1",
      "https://w3id.org/security/data-integrity/v1",
      "https://www.w3.org/ns/did/v1",
      "https://w3id.org/security/multikey/v1",
      {
        PropertyValue: "schema:PropertyValue",
        alsoKnownAs: {
          "@id": "as:alsoKnownAs",
          "@type": "@id",
        },
        movedTo: {
          "@id": "as:movedTo",
          "@type": "@id",
        },
        discoverable: "toot:discoverable",
        featured: {
          "@id": "toot:featured",
          "@type": "@id",
        },
        featuredTags: {
          "@id": "toot:featuredTags",
          "@type": "@id",
        },
        indexable: "toot:indexable",
        _misskey_followedMessage: "misskey:_misskey_followedMessage",
        isCat: "misskey:isCat",
        manuallyApprovesFollowers: "as:manuallyApprovesFollowers",
        memorial: "toot:memorial",
        misskey: "https://misskey-hub.net/ns#",
        schema: "http://schema.org#",
        suspended: "toot:suspended",
        toot: "http://joinmastodon.org/ns#",
        value: "schema:value",
        Emoji: "toot:Emoji",
      },
    ],
    alsoKnownAs: "https://example.com/alias",
    type: "Person",
  });
});

test("Collection.fromJsonLd()", async () => {
  const collection = await Collection.fromJsonLd({
    "@context": [
      "https://www.w3.org/ns/activitystreams",
      "https://w3id.org/fep/5711",
    ],
    "type": "Collection",
    "id": "https://example.com/collection/jzc50wc28l",
    "inboxOf": "https://example.com/person/bup9a8eqm",
  });
  assertEquals(
    collection.id,
    new URL("https://example.com/collection/jzc50wc28l"),
  );
  assertEquals(
    collection.inboxOfId,
    new URL("https://example.com/person/bup9a8eqm"),
  );
});

test("Note.quoteUrl", async () => {
  const note = new Note({
    quoteUrl: new URL("https://example.com/object"),
  });
  const expected = {
    "@context": [
      "https://www.w3.org/ns/activitystreams",
      "https://w3id.org/security/data-integrity/v1",
      {
        Emoji: "toot:Emoji",
        Hashtag: "as:Hashtag",
        _misskey_quote: "misskey:_misskey_quote",
        fedibird: "http://fedibird.com/ns#",
        misskey: "https://misskey-hub.net/ns#",
        quoteUri: "fedibird:quoteUri",
        quoteUrl: "as:quoteUrl",
        sensitive: "as:sensitive",
        toot: "http://joinmastodon.org/ns#",
        emojiReactions: {
          "@id": "fedibird:emojiReactions",
          "@type": "@id",
        },
      },
    ],
    _misskey_quote: "https://example.com/object",
    quoteUri: "https://example.com/object",
    quoteUrl: "https://example.com/object",
    type: "Note",
  };
  assertEquals(await note.toJsonLd(), expected);
  assertEquals(await note.toJsonLd({ format: "compact" }), expected);

  const jsonLd: Record<string, unknown> = {
    "@context": [
      "https://www.w3.org/ns/activitystreams",
      {
        _misskey_quote: "misskey:_misskey_quote",
        fedibird: "http://fedibird.com/ns#",
        misskey: "https://misskey-hub.net/ns#",
        quoteUri: "fedibird:quoteUri",
        quoteUrl: "as:quoteUrl",
      },
    ],
    type: "Note",
    quoteUrl: "https://example.com/object",
    _misskey_quote: "https://example.com/object2",
    quoteUri: "https://example.com/object3",
  };
  const loaded = await Note.fromJsonLd(jsonLd);
  assertEquals(loaded.quoteUrl, new URL("https://example.com/object"));

  delete jsonLd.quoteUrl;
  const loaded2 = await Note.fromJsonLd(jsonLd);
  assertEquals(loaded2.quoteUrl, new URL("https://example.com/object2"));

  delete jsonLd._misskey_quote;
  const loaded3 = await Note.fromJsonLd(jsonLd);
  assertEquals(loaded3.quoteUrl, new URL("https://example.com/object3"));
});

test("Key.publicKey", async () => {
  const jwk = {
    kty: "RSA",
    alg: "RS256",
    // cSpell: disable
    n: "xsRuvCkgJtflBTl4OVsmnt_J1mQfZasfJtN33dcZ3d1lJroxmgmMu69zjGEAwkNbMQaWN" +
      "LqC4eogkJaeJ4RR5MHYXkL9nNilVoTkjX5BVit3puzs7XJ7WQnKQgQMI-ezn24GHsZ_v1J" +
      "Io77lerX5k4HNwTNVt-yaZVQWaOMR3-6FwziQR6kd0VuG9_a9dgAnz2cEoORRC1i4W7IZa" +
      "B1sZnh1WbHbevlGd72HSXll5rocPIHn8gq6xpBgpHwRphlRsgn4KHaJ6brXDIJjrnQhIe_" +
      "YUBOGj_ImSEXhRwlFerKsoAVnZ0Hwbfa46qk44TAt8CyoPMWmpK6pt0ng4pQ2uw",
    e: "AQAB",
    // cSpell: enable
    key_ops: ["verify"],
    ext: true,
  };
  const key = new CryptographicKey({
    publicKey: await crypto.subtle.importKey(
      "jwk",
      jwk,
      { name: "RSASSA-PKCS1-v1_5", hash: "SHA-256" },
      true,
      ["verify"],
    ),
  });
  const jsonLd = await key.toJsonLd({ contextLoader: mockDocumentLoader });
  assertEquals(jsonLd, {
    "@context": "https://w3id.org/security/v1",
    publicKeyPem: "-----BEGIN PUBLIC KEY-----\n" +
      // cSpell: disable
      "MIIBIjANBgkqhkiG9w0BAQEFAAOCAQ8AMIIBCgKCAQEAxsRuvCkgJtflBTl4OVsm\n" +
      "nt/J1mQfZasfJtN33dcZ3d1lJroxmgmMu69zjGEAwkNbMQaWNLqC4eogkJaeJ4RR\n" +
      "5MHYXkL9nNilVoTkjX5BVit3puzs7XJ7WQnKQgQMI+ezn24GHsZ/v1JIo77lerX5\n" +
      "k4HNwTNVt+yaZVQWaOMR3+6FwziQR6kd0VuG9/a9dgAnz2cEoORRC1i4W7IZaB1s\n" +
      "Znh1WbHbevlGd72HSXll5rocPIHn8gq6xpBgpHwRphlRsgn4KHaJ6brXDIJjrnQh\n" +
      "Ie/YUBOGj/ImSEXhRwlFerKsoAVnZ0Hwbfa46qk44TAt8CyoPMWmpK6pt0ng4pQ2\n" +
      "uwIDAQAB\n" +
      // cSpell: enable
      "-----END PUBLIC KEY-----\n",
    type: "CryptographicKey",
  });
  const loadedKey = await CryptographicKey.fromJsonLd(jsonLd, {
    documentLoader: mockDocumentLoader,
    contextLoader: mockDocumentLoader,
  });
  assertNotEquals(loadedKey.publicKey, null);
  assertEquals(await crypto.subtle.exportKey("jwk", loadedKey.publicKey!), jwk);
});

test("Place.fromJsonLd()", async () => {
  const place = await Place.fromJsonLd({
    "@context": "https://www.w3.org/ns/activitystreams",
    type: "Place",
    name: "Fresno Area",
    latitude: 36.75,
    longitude: 119.7667,
    radius: 15,
    units: "miles",
  }, { documentLoader: mockDocumentLoader, contextLoader: mockDocumentLoader });
  assertInstanceOf(place, Place);
  assertEquals(place.name, "Fresno Area");
  assertEquals(place.latitude, 36.75);
  assertEquals(place.longitude, 119.7667);
  assertEquals(place.radius, 15);
  assertEquals(place.units, "miles");

  let jsonLd = await place.toJsonLd({ contextLoader: mockDocumentLoader });
  assertEquals(jsonLd, {
    "@context": "https://www.w3.org/ns/activitystreams",
    type: "Place",
    name: "Fresno Area",
    latitude: 36.75,
    longitude: 119.7667,
    radius: 15,
    units: "miles",
  });

  jsonLd = await place.toJsonLd({
    format: "compact",
    contextLoader: mockDocumentLoader,
  });
  assertEquals(jsonLd, {
    "@context": [
      "https://www.w3.org/ns/activitystreams",
      "https://w3id.org/security/data-integrity/v1",
    ],
    type: "Place",
    name: "Fresno Area",
    latitude: 36.75,
    longitude: 119.7667,
    radius: 15,
    units: "miles",
  });
});

test("Actor.getOutbox()", async () => {
  const person = new Person({
    outbox: new URL("https://example.com/orderedcollectionpage"),
  });
  const outbox = await person.getOutbox({ documentLoader: mockDocumentLoader });
  assertInstanceOf(outbox, OrderedCollectionPage);
  assertEquals(outbox.totalItems, 1);
});

test("Link.fromJsonLd()", async () => {
  const link = await Link.fromJsonLd({
    "@context": "https://www.w3.org/ns/activitystreams",
    "type": "Link",
    "rel": "canonical",
    "href":
      "at://did:plc:ia76kvnndjutgedggx2ibrem/app.bsky.feed.post/3lyxjjs27jkqg",
  });
  assertEquals(link.rel, "canonical");
  assertEquals(
    link.href,
    new URL(
      "at://did%3Aplc%3Aia76kvnndjutgedggx2ibrem/app.bsky.feed.post/3lyxjjs27jkqg",
    ),
  );

  const link2 = await Link.fromJsonLd({
    "@context": "https://www.w3.org/ns/activitystreams",
    "type": "Link",
    "href": "at://bnewbold.bsky.team/app.bsky.feed.post/3jwdwj2ctlk26",
  });
  assertEquals(
    link2.href,
    new URL("at://bnewbold.bsky.team/app.bsky.feed.post/3jwdwj2ctlk26"),
  );

  const link3 = await Link.fromJsonLd({
    "@context": "https://www.w3.org/ns/activitystreams",
    "type": "Link",
    "href": "at://did:plc:ia76kvnndjutgedggx2ibrem",
  });
  assertEquals(
    link3.href,
    new URL("at://did%3Aplc%3Aia76kvnndjutgedggx2ibrem"),
  );
});

test("Person.fromJsonLd() with relative URLs", async () => {
  const json = {
    "@context": [
      "https://www.w3.org/ns/activitystreams",
      "https://w3id.org/security/v1",
    ],
    id: "https://example.com/ap/actors/019382d3-63d7-7cf7-86e8-91e2551c306c",
    type: "Person",
    name: "Test User",
    icon: { type: "Image", url: "/avatars/test-avatar.jpg" },
  };

  const person = await Person.fromJsonLd(json, {
    documentLoader: mockDocumentLoader,
    contextLoader: mockDocumentLoader,
  });

  const icon = await person.getIcon();
  assertEquals(
    icon?.url,
    new URL("https://example.com/avatars/test-avatar.jpg"),
  );

  const json2 = {
    "@context": [
      "https://www.w3.org/ns/activitystreams",
      "https://w3id.org/security/v1",
    ],
    id: "https://example.com/ap/actors/019382d3-63d7-7cf7-86e8-91e2551c306c",
    type: "Person",
    name: "Test User",
    icon: {
      id: "https://media.example.com/avatars/test-avatar.jpg",
      type: "Image",
      url: "/avatars/test-avatar.jpg",
    },
  };

  const person2 = await Person.fromJsonLd(json2, {
    documentLoader: mockDocumentLoader,
    contextLoader: mockDocumentLoader,
  });

  const icon2 = await person2.getIcon();
  assertEquals(
    icon2?.url,
    new URL("https://media.example.com/avatars/test-avatar.jpg"),
  );
});

test("Person.fromJsonLd() with relative URLs and baseUrl", async () => {
  const json = {
    "@context": [
      "https://www.w3.org/ns/activitystreams",
      "https://w3id.org/security/v1",
    ],
    "id": "https://example.com/ap/actors/019382d3-63d7-7cf7-86e8-91e2551c306c",
    "type": "Person",
    "name": "Test User",
    "icon": {
      "type": "Image",
      "url": "/avatars/test-avatar.jpg",
    },
  };

  const personWithBase = await Person.fromJsonLd(json, {
    documentLoader: mockDocumentLoader,
    contextLoader: mockDocumentLoader,
    baseUrl: new URL("https://example.com"),
  });

  const icon = await personWithBase.getIcon();
  assertEquals(
    icon?.url,
    new URL("https://example.com/avatars/test-avatar.jpg"),
  );
});

test("FEP-fe34: Trust tracking in object construction", async () => {
  // Test that objects created with embedded objects have trust set
  const note = new Note({
    id: new URL("https://example.com/note"),
    content: "Hello World",
  });

  const create = new Create({
    id: new URL("https://example.com/create"),
    actor: new URL("https://example.com/actor"),
    object: note, // Embedded object should be trusted
  });

  // Trust should be automatically set for embedded objects during construction
  // We can verify this by checking that the object is returned immediately
  // without requiring remote fetching
  assertEquals(create.objectId, new URL("https://example.com/note"));

  // Should return the embedded object directly (no remote fetch needed)
  const result = await create.getObject();
  assertEquals(result, note);
  assertEquals(result?.content, "Hello World");
});

test("FEP-fe34: Trust tracking in object cloning", () => {
  const originalNote = new Note({
    id: new URL("https://example.com/note"),
    content: "Original content",
  });

  const create = new Create({
    id: new URL("https://example.com/create"),
    actor: new URL("https://example.com/actor"),
    object: originalNote,
  });

  const newNote = new Note({
    id: new URL("https://example.com/new-note"),
    content: "New content",
  });

  // Clone with a new embedded object - should establish new trust
  const clonedCreate = create.clone({
    object: newNote,
  });

  assertEquals(clonedCreate.objectId, new URL("https://example.com/new-note"));
});

test("FEP-fe34: crossOrigin ignore behavior (default)", async () => {
  // Create a mock document loader that returns objects with different origins
  // deno-lint-ignore require-await
  const crossOriginDocumentLoader = async (url: string) => {
    if (url === "https://different-origin.com/note") {
      return {
        documentUrl: url,
        contextUrl: null,
        document: {
          "@context": "https://www.w3.org/ns/activitystreams",
          "@type": "Note",
          "@id": "https://malicious.com/fake-note", // Different origin!
          "content": "This is a spoofed note",
        },
      };
    }
    throw new Error("Document not found");
  };

  const create = new Create({
    id: new URL("https://example.com/create"),
    actor: new URL("https://example.com/actor"),
    object: new URL("https://different-origin.com/note"),
  });

  // Default behavior should ignore cross-origin objects and return null
  const result = await create.getObject({
    documentLoader: crossOriginDocumentLoader,
  });
  assertEquals(result, null);
});

test("FEP-fe34: crossOrigin throw behavior", async () => {
  // deno-lint-ignore require-await
  const crossOriginDocumentLoader = async (url: string) => {
    if (url === "https://different-origin.com/note") {
      return {
        documentUrl: url,
        contextUrl: null,
        document: {
          "@context": "https://www.w3.org/ns/activitystreams",
          "@type": "Note",
          "@id": "https://malicious.com/fake-note", // Different origin!
          "content": "This is a spoofed note",
        },
      };
    }
    throw new Error("Document not found");
  };

  const create = new Create({
    id: new URL("https://example.com/create"),
    actor: new URL("https://example.com/actor"),
    object: new URL("https://different-origin.com/note"),
  });

  // Should throw an error when encountering cross-origin objects
  await assertRejects(
    () =>
      create.getObject({
        documentLoader: crossOriginDocumentLoader,
        crossOrigin: "throw",
      }),
    Error,
    "The object's @id (https://malicious.com/fake-note) has a different origin than the document URL (https://different-origin.com/note)",
  );
});

test("FEP-fe34: crossOrigin trust behavior", async () => {
  // deno-lint-ignore require-await
  const crossOriginDocumentLoader = async (url: string) => {
    if (url === "https://different-origin.com/note") {
      return {
        documentUrl: url,
        contextUrl: null,
        document: {
          "@context": "https://www.w3.org/ns/activitystreams",
          "@type": "Note",
          "@id": "https://malicious.com/fake-note", // Different origin!
          "content": "This is a spoofed note",
        },
      };
    }
    throw new Error("Document not found");
  };

  const create = new Create({
    id: new URL("https://example.com/create"),
    actor: new URL("https://example.com/actor"),
    object: new URL("https://different-origin.com/note"),
  });

  // Should bypass origin checks and return the object
  const result = await create.getObject({
    documentLoader: crossOriginDocumentLoader,
    crossOrigin: "trust",
  });

  assertInstanceOf(result, Note);
  assertEquals(result?.id, new URL("https://malicious.com/fake-note"));
  assertEquals(result?.content, "This is a spoofed note");
});

test("FEP-fe34: Same origin objects are trusted", async () => {
  // deno-lint-ignore require-await
  const sameOriginDocumentLoader = async (url: string) => {
    if (url === "https://example.com/note") {
      return {
        documentUrl: url,
        contextUrl: null,
        document: {
          "@context": "https://www.w3.org/ns/activitystreams",
          "@type": "Note",
          "@id": "https://example.com/note", // Same origin
          "content": "This is a legitimate note",
        },
      };
    }
    throw new Error("Document not found");
  };

  const create = new Create({
    id: new URL("https://example.com/create"),
    actor: new URL("https://example.com/actor"),
    object: new URL("https://example.com/note"),
  });

  // Same origin objects should be returned normally
  const result = await create.getObject({
    documentLoader: sameOriginDocumentLoader,
  });

  assertInstanceOf(result, Note);
  assertEquals(result?.id, new URL("https://example.com/note"));
  assertEquals(result?.content, "This is a legitimate note");
});

test("FEP-fe34: Embedded cross-origin objects from JSON-LD are ignored by default", async () => {
  // Mock document loader for creating the Create object from JSON-LD
  // deno-lint-ignore require-await
  const createDocumentLoader = async (url: string) => {
    if (url === "https://example.com/create") {
      return {
        documentUrl: url,
        contextUrl: null,
        document: {
          "@context": "https://www.w3.org/ns/activitystreams",
          "@type": "Create",
          "@id": "https://example.com/create",
          "actor": "https://example.com/actor",
          "object": {
            "@type": "Note",
            "@id": "https://different-origin.com/note", // Different origin from parent!
            "content": "Embedded note from JSON-LD",
          },
        },
      };
    }
    throw new Error("Document not found");
  };

  // Create object from JSON-LD (embedded objects won't be trusted)
  const create = await Create.fromJsonLd(
    await createDocumentLoader("https://example.com/create").then((r) =>
      r.document
    ),
    { documentLoader: createDocumentLoader },
  );

  // Mock document loader that would return the "legitimate" version
  // deno-lint-ignore require-await
  const objectDocumentLoader = async (url: string) => {
    if (url === "https://different-origin.com/note") {
      return {
        documentUrl: url,
        contextUrl: null,
        document: {
          "@context": "https://www.w3.org/ns/activitystreams",
          "@type": "Note",
          "@id": "https://different-origin.com/note",
          "content": "Legitimate note from origin",
        },
      };
    }
    throw new Error("Document not found");
  };

  // Should fetch from origin instead of trusting embedded object
  const result = await create.getObject({
    documentLoader: objectDocumentLoader,
  });
  assertInstanceOf(result, Note);
  assertEquals(result?.content, "Legitimate note from origin");
});

test("FEP-fe34: Constructor vs JSON-LD parsing trust difference", async () => {
  // 1. Constructor-created objects: embedded objects are trusted
  const constructorCreate = new Create({
    id: new URL("https://example.com/create"),
    actor: new URL("https://example.com/actor"),
    object: new Note({
      id: new URL("https://different-origin.com/note"), // Different origin!
      content: "Constructor embedded note",
    }),
  });

  // Should return the embedded object directly (trusted)
  const constructorResult = await constructorCreate.getObject();
  assertEquals(constructorResult?.content, "Constructor embedded note");

  // 2. JSON-LD parsed objects: embedded objects are NOT trusted
  const jsonLdCreate = await Create.fromJsonLd({
    "@context": "https://www.w3.org/ns/activitystreams",
    "@type": "Create",
    "@id": "https://example.com/create",
    "actor": "https://example.com/actor",
    "object": {
      "@type": "Note",
      "@id": "https://different-origin.com/note", // Same different origin!
      "content": "JSON-LD embedded note",
    },
  });

  // Mock document loader for the cross-origin fetch
  // deno-lint-ignore require-await
  const documentLoader = async (url: string) => {
    if (url === "https://different-origin.com/note") {
      return {
        documentUrl: url,
        contextUrl: null,
        document: {
          "@context": "https://www.w3.org/ns/activitystreams",
          "@type": "Note",
          "@id": "https://different-origin.com/note",
          "content": "Fetched from origin",
        },
      };
    }
    throw new Error("Document not found");
  };

  // Should fetch from origin instead of using embedded object (not trusted)
  const jsonLdResult = await jsonLdCreate.getObject({ documentLoader });
  assertEquals(jsonLdResult?.content, "Fetched from origin");
});

test("FEP-fe34: Array properties respect cross-origin policy", async () => {
  // deno-lint-ignore require-await
  const crossOriginDocumentLoader = async (url: string) => {
    if (url === "https://different-origin.com/note1") {
      return {
        documentUrl: url,
        contextUrl: null,
        document: {
          "@context": "https://www.w3.org/ns/activitystreams",
          "@type": "Note",
          "@id": "https://malicious.com/fake-note1", // Different origin!
          "content": "Fake note 1",
        },
      };
    } else if (url === "https://example.com/note2") {
      return {
        documentUrl: url,
        contextUrl: null,
        document: {
          "@context": "https://www.w3.org/ns/activitystreams",
          "@type": "Note",
          "@id": "https://example.com/note2", // Same origin
          "content": "Legitimate note 2",
        },
      };
    }
    throw new Error("Document not found");
  };

  const collection = new Collection({
    id: new URL("https://example.com/collection"),
    items: [
      new URL("https://different-origin.com/note1"), // Cross-origin
      new URL("https://example.com/note2"), // Same origin
    ],
  });

  const items = [];
  for await (
    const item of collection.getItems({
      documentLoader: crossOriginDocumentLoader,
    })
  ) {
    items.push(item);
  }

  // Should only get the same-origin item, cross-origin item should be filtered out
  assertEquals(items.length, 1);
  assertInstanceOf(items[0], Note);
  assertEquals((items[0] as Note).content, "Legitimate note 2");
});

test("FEP-fe34: Array properties with crossOrigin trust option", async () => {
  // deno-lint-ignore require-await
  const crossOriginDocumentLoader = async (url: string) => {
    if (url === "https://different-origin.com/note1") {
      return {
        documentUrl: url,
        contextUrl: null,
        document: {
          "@context": "https://www.w3.org/ns/activitystreams",
          "@type": "Note",
          "@id": "https://malicious.com/fake-note1", // Different origin!
          "content": "Fake note 1",
        },
      };
    } else if (url === "https://example.com/note2") {
      return {
        documentUrl: url,
        contextUrl: null,
        document: {
          "@context": "https://www.w3.org/ns/activitystreams",
          "@type": "Note",
          "@id": "https://example.com/note2", // Same origin
          "content": "Legitimate note 2",
        },
      };
    }
    throw new Error("Document not found");
  };

  const collection = new Collection({
    id: new URL("https://example.com/collection"),
    items: [
      new URL("https://different-origin.com/note1"), // Cross-origin
      new URL("https://example.com/note2"), // Same origin
    ],
  });

  const items = [];
  for await (
    const item of collection.getItems({
      documentLoader: crossOriginDocumentLoader,
      crossOrigin: "trust",
    })
  ) {
    items.push(item);
  }

  // Should get both items when trust mode is enabled
  assertEquals(items.length, 2);
  assertInstanceOf(items[0], Note);
  assertInstanceOf(items[1], Note);
  assertEquals((items[0] as Note).content, "Fake note 1");
  assertEquals((items[1] as Note).content, "Legitimate note 2");
});

test("FEP-fe34: Embedded objects in arrays from JSON-LD respect cross-origin policy", async () => {
  // Mock document loader for creating the Collection object from JSON-LD
  // deno-lint-ignore require-await
  const collectionDocumentLoader = async (url: string) => {
    if (url === "https://example.com/collection") {
      return {
        documentUrl: url,
        contextUrl: null,
        document: {
          "@context": "https://www.w3.org/ns/activitystreams",
          "@type": "Collection",
          "@id": "https://example.com/collection",
          "items": [
            {
              "@type": "Note",
              "@id": "https://example.com/trusted-note", // Same origin
              "content": "Trusted embedded note from JSON-LD",
            },
            {
              "@type": "Note",
              "@id": "https://different-origin.com/untrusted-note", // Different origin!
              "content": "Untrusted embedded note from JSON-LD",
            },
          ],
        },
      };
    }
    throw new Error("Document not found");
  };

  // Create collection from JSON-LD (embedded objects won't be trusted)
  const collection = await Collection.fromJsonLd(
    await collectionDocumentLoader("https://example.com/collection").then((r) =>
      r.document
    ),
    { documentLoader: collectionDocumentLoader },
  );

  // Mock document loader for fetching objects
  // deno-lint-ignore require-await
  const itemDocumentLoader = async (url: string) => {
    if (url === "https://example.com/trusted-note") {
      return {
        documentUrl: url,
        contextUrl: null,
        document: {
          "@context": "https://www.w3.org/ns/activitystreams",
          "@type": "Note",
          "@id": "https://example.com/trusted-note",
          "content": "Trusted note from origin",
        },
      };
    } else if (url === "https://different-origin.com/untrusted-note") {
      return {
        documentUrl: url,
        contextUrl: null,
        document: {
          "@context": "https://www.w3.org/ns/activitystreams",
          "@type": "Note",
          "@id": "https://different-origin.com/untrusted-note",
          "content": "Legitimate note from actual origin",
        },
      };
    }
    throw new Error("Document not found");
  };

  const items = [];
  for await (
    const item of collection.getItems({ documentLoader: itemDocumentLoader })
  ) {
    items.push(item);
  }

  // Should get both items
  assertEquals(items.length, 2);

  // First item (same origin) - should use embedded object since it's same-origin as parent
  assertInstanceOf(items[0], Note);
  assertEquals(
    (items[0] as Note).content,
    "Trusted embedded note from JSON-LD",
  );

  // Second item (cross-origin) - should be fetched from origin, not embedded version
  assertInstanceOf(items[1], Note);
  assertEquals(
    (items[1] as Note).content,
    "Legitimate note from actual origin",
  );
});

function getAllProperties(
  type: TypeSchema,
  types: Record<string, TypeSchema>,
): PropertySchema[] {
  const props: PropertySchema[] = type.properties;
  if (type.extends != null) {
    props.push(...getAllProperties(types[type.extends], types));
  }
  return props;
}

// deno-lint-ignore no-explicit-any
const sampleValues: Record<string, any> = {
  "http://www.w3.org/2001/XMLSchema#boolean": true,
  "http://www.w3.org/2001/XMLSchema#integer": -123,
  "http://www.w3.org/2001/XMLSchema#nonNegativeInteger": 123,
  "http://www.w3.org/2001/XMLSchema#float": 12.34,
  "http://www.w3.org/2001/XMLSchema#string": "hello",
  "http://www.w3.org/2001/XMLSchema#anyURI": new URL("https://example.com/"),
  "http://www.w3.org/1999/02/22-rdf-syntax-ns#langString": new LanguageString(
    "hello",
    "en",
  ),
  "http://www.w3.org/2001/XMLSchema#dateTime": Temporal.Instant.from(
    "2024-03-03T08:30:06.796196096Z",
  ),
  "http://www.w3.org/2001/XMLSchema#duration": Temporal.Duration.from({
    hours: 1,
  }),
  "https://w3id.org/security#cryptosuiteString": "eddsa-jcs-2022",
  // deno-fmt-ignore
  "https://w3id.org/security#multibase": new Uint8Array([
    0x8f, 0x9b, 0x5a, 0xc9, 0x14, 0x17, 0xd0, 0xd1, 0x88, 0xbe, 0xfa, 0x85,
    0x8f, 0x74, 0x44, 0x98, 0x1d, 0xc8, 0x79, 0xda, 0xba, 0x50, 0x98, 0x3c,
    0x43, 0xeb, 0xcf, 0x72, 0x5f, 0x38, 0x58, 0x11, 0x9f, 0x23, 0xc5, 0xbf,
    0x84, 0x23, 0x76, 0xa2, 0x1d, 0x53, 0xc0, 0xbe, 0x1a, 0xaa, 0x96, 0x6e,
    0x30, 0x65, 0x59, 0x76, 0xf0, 0xb0, 0xdb, 0x78, 0x0d, 0xf5, 0xc1, 0xad,
    0x3f, 0xbd, 0xf3, 0x07,
  ]),
  "fedify:langTag": new Intl.Locale("en-Latn-US"),
  "fedify:url": new URL("https://fedify.dev/"),
  "fedify:publicKey": rsaPublicKey1.publicKey,
  "fedify:multibaseKey": ed25519PublicKey.publicKey,
  "fedify:proofPurpose": "assertionMethod",
  "fedify:units": "m",
};

const types: Record<string, TypeSchema> =
  navigator?.userAgent === "Cloudflare-Workers"
    ? {} // FIXME: Cloudflare Workers does not support async I/O within global scope
    : await loadSchemaFiles(import.meta.dirname!);
for (const typeUri in types) {
  const type = types[typeUri];
  // @ts-ignore: classes are all different
  const cls = vocab[type.name];
  sampleValues[typeUri] = new cls({
    "@id": "https://example.com/",
    "@type": typeUri,
  });
}

for (const typeUri in types) {
  const type = types[typeUri];
  // @ts-ignore: classes are all different
  const cls = vocab[type.name];
  const allProperties = getAllProperties(type, types);
  const initValues = globalThis.Object.fromEntries(
    allProperties.map((property) =>
      !property.functional
        ? [property.pluralName, property.range.map((t) => sampleValues[t])]
        : [property.singularName, sampleValues[property.range[0]]]
    ),
  );

  test(`new ${type.name}() [auto]`, async () => {
    const instance = new cls(initValues);
    for (const property of allProperties) {
      if (areAllScalarTypes(property.range, types)) {
        if (property.functional || property.singularAccessor) {
          assertEquals(
            instance[property.singularName],
            sampleValues[property.range[0]],
          );
        }
        if (!property.functional) {
          assertEquals(
            instance[property.pluralName],
            property.range.map((t) => sampleValues[t]),
          );
        }
      } else {
        if (property.functional || property.singularAccessor) {
          assertEquals(
            await instance[`get${pascalCase(property.singularName)}`].call(
              instance,
              { documentLoader: mockDocumentLoader },
            ),
            sampleValues[property.range[0]],
          );
          assertEquals(
            instance[`${property.singularName}Id`],
            sampleValues[property.range[0]].id,
          );
        }
        if (!property.functional) {
          assertEquals(
            await Array.fromAsync(
              instance[`get${pascalCase(property.pluralName)}`].call(
                instance,
                { documentLoader: mockDocumentLoader },
              ),
            ),
            property.range.map((t) => sampleValues[t]),
          );
          assertEquals(
            instance[`${property.singularName}Ids`],
            property.range.map((t) => sampleValues[t].id).filter((i) =>
              i != null
            ),
          );
        }
      }

      const empty = new cls({});
      for (const property of allProperties) {
        if (areAllScalarTypes(property.range, types)) {
          if (property.functional || property.singularAccessor) {
            assertEquals(empty[property.singularName], null);
          }
          if (!property.functional) {
            assertEquals(empty[property.pluralName], []);
          }
        } else {
          if (property.functional || property.singularAccessor) {
            assertEquals(
              await empty[`get${pascalCase(property.singularName)}`].call(
                empty,
                { documentLoader: mockDocumentLoader },
              ),
              null,
            );
            assertEquals(empty[`${property.singularName}Id`], null);
          }
          if (!property.functional) {
            assertEquals(
              await Array.fromAsync(
                empty[`get${pascalCase(property.pluralName)}`].call(
                  empty,
                  { documentLoader: mockDocumentLoader },
                ),
              ),
              [],
            );
            assertEquals(empty[`${property.singularName}Ids`], []);
          }
        }
      }
    }

    for (const property of allProperties) {
      if (!property.functional && property.singularAccessor) {
        assertThrows(
          () =>
            new cls({
              [property.singularName]: sampleValues[property.range[0]],
              [property.pluralName]: property.range.map((t) => sampleValues[t]),
            }),
          TypeError,
        );
      }
    }

    const instance2 = new cls({
      id: new URL("https://example.com/"),
      ...globalThis.Object.fromEntries(
        allProperties.filter((p) => !areAllScalarTypes(p.range, types)).map(
          (p) =>
            p.functional
              ? [p.singularName, new URL("https://example.com/test")]
              : [p.pluralName, [new URL("https://example.com/test")]],
        ),
      ),
    });
    for (const property of allProperties) {
      if (areAllScalarTypes(property.range, types)) continue;
      if (property.functional || property.singularAccessor) {
        assertEquals(
          instance2[`${property.singularName}Id`],
          new URL("https://example.com/test"),
        );
      }
      if (!property.functional) {
        assertEquals(
          instance2[`${property.singularName}Ids`],
          [new URL("https://example.com/test")],
        );
      }
    }

    assertThrows(
      () => new cls({ id: 123 as unknown as URL }),
      TypeError,
      "The id must be a URL.",
    );

    for (const property of allProperties) {
      const wrongValues = globalThis.Object.fromEntries(
        globalThis.Object.entries(initValues),
      );
      if (property.functional) {
        wrongValues[property.singularName] = {};
      } else {
        wrongValues[property.pluralName] = [{}];
      }
      assertThrows(() => new cls(wrongValues), TypeError);
    }
  });

  test(`${type.name}.clone() [auto]`, () => {
    const instance = new cls({});
    for (const property of allProperties) {
      if (!property.functional && property.singularAccessor) {
        assertThrows(
          () =>
            instance.clone({
              [property.singularName]: sampleValues[property.range[0]],
              [property.pluralName]: property.range.map((t) => sampleValues[t]),
            }),
          TypeError,
        );
      }
    }

    assertThrows(
      () => instance.clone({ id: 123 as unknown as URL }),
      TypeError,
      "The id must be a URL.",
    );
    for (const property of allProperties) {
      const wrongValues = globalThis.Object.fromEntries(
        globalThis.Object.entries(initValues),
      );
      if (property.functional) {
        wrongValues[property.singularName] = {};
      } else {
        wrongValues[property.pluralName] = [{}];
      }
      assertThrows(() => instance.clone(wrongValues), TypeError);
    }
  });

  for (const property of allProperties) {
    if (areAllScalarTypes(property.range, types)) continue;

    const docLoader = async (url: string) => {
      if (url !== `https://example.com/test`) throw new Error("Not Found");
      return {
        documentUrl: url,
        contextUrl: null,
        document: await sampleValues[property.range[0]].toJsonLd({
          contextLoader: mockDocumentLoader,
        }),
      };
    };

    if (property.functional || property.singularAccessor) {
      test(`${type.name}.get${pascalCase(property.singularName)}() [auto]`, async () => {
        const instance = new cls({
          [property.singularName]: new URL("https://example.com/test"),
        });
        const value = await instance[`get${pascalCase(property.singularName)}`]
          .call(instance, { documentLoader: docLoader });
        assertEquals(value, sampleValues[property.range[0]]);

        if (property.untyped) return;
        const wrongRef = new cls({
          [property.singularName]: new URL("https://example.com/wrong-type"),
        });
        await assertRejects(
          () =>
            wrongRef[`get${pascalCase(property.singularName)}`].call(
              wrongRef,
              {
                documentLoader: mockDocumentLoader,
              },
            ),
          TypeError,
        );
      });
    }
    if (!property.functional) {
      test(`${type.name}.get${pascalCase(property.pluralName)}() [auto]`, async () => {
        const instance = new cls({
          [property.pluralName]: [new URL("https://example.com/test")],
        });
        const value = instance[`get${pascalCase(property.pluralName)}`].call(
          instance,
          { documentLoader: docLoader },
        );
        assertEquals(await Array.fromAsync(value), [
          sampleValues[property.range[0]],
        ]);

        if (property.untyped) return;
        const wrongRef = new cls({
          [property.pluralName]: [new URL("https://example.com/wrong-type")],
        });
        await assertRejects(
          () =>
            Array.fromAsync(
              wrongRef[`get${pascalCase(property.pluralName)}`].call(
                wrongRef,
                {
                  documentLoader: mockDocumentLoader,
                },
              ),
            ),
          TypeError,
        );
      });
    }
  }

  test(`${type.name}.fromJsonLd() [auto]`, async () => {
    const instance = await cls.fromJsonLd(
      {
        "@id": "https://example.com/",
        "@type": typeUri,
      },
      { documentLoader: mockDocumentLoader, contextLoader: mockDocumentLoader },
    );
    assertInstanceOf(instance, cls);
    assertEquals(instance.id, new URL("https://example.com/"));
    assertEquals(
      await instance.toJsonLd(),
      {
        "@id": "https://example.com/",
        "@type": typeUri,
      },
    );
    assertEquals(
      await instance.toJsonLd({
        format: "compact",
        contextLoader: mockDocumentLoader,
      }),
      {
        "@context": type.defaultContext,
        "id": "https://example.com/",
        "type": type.compactName ??
          (type.name === "DataIntegrityProof" ? type.name : type.uri),
      },
    );

    if (type.extends != null) {
      await assertRejects(() =>
        cls.fromJsonLd({
          "@id": "https://example.com/",
          "@type": "https://example.com/",
        }), TypeError);
    }

    await assertRejects(() => cls.fromJsonLd(null), TypeError);
    await assertRejects(() => cls.fromJsonLd(undefined), TypeError);
  });

  test(`${type.name}.toJsonLd() [auto]`, async () => {
    const instance = new cls({
      id: new URL("https://example.com/"),
      ...initValues,
    });
    const jsonLd = await instance.toJsonLd({
      contextLoader: mockDocumentLoader,
    });
    assertEquals(jsonLd["@context"], type.defaultContext);
    assertEquals(jsonLd.id, "https://example.com/");
    const restored = await cls.fromJsonLd(jsonLd, {
      documentLoader: mockDocumentLoader,
      contextLoader: mockDocumentLoader,
    });
    assertEquals(restored, instance);
    assertEquals(
      await restored.toJsonLd({ contextLoader: mockDocumentLoader }),
      jsonLd,
    );

    const jsonLd2 = await instance.toJsonLd({
      contextLoader: mockDocumentLoader,
      format: "compact",
      context: "https://www.w3.org/ns/activitystreams",
    });
    assertEquals(jsonLd2["@context"], "https://www.w3.org/ns/activitystreams");
    assertEquals(jsonLd2.id, "https://example.com/");
    const restored2 = await cls.fromJsonLd(jsonLd2, {
      documentLoader: mockDocumentLoader,
      contextLoader: mockDocumentLoader,
    });
    assertEquals(restored2, instance);

    const expanded = await instance.toJsonLd({
      contextLoader: mockDocumentLoader,
      format: "expand",
    });
    const restored3 = await cls.fromJsonLd(expanded, {
      documentLoader: mockDocumentLoader,
      contextLoader: mockDocumentLoader,
    });
    assertEquals(restored3, instance);

    const instance2 = new cls({
      id: new URL("https://example.com/"),
      ...initValues,
      ...globalThis.Object.fromEntries(
        allProperties.filter((p) => !areAllScalarTypes(p.range, types)).map(
          (p) =>
            p.functional
              ? [p.singularName, new URL("https://example.com/test")]
              : [p.pluralName, [new URL("https://example.com/test")]],
        ),
      ),
    });
    const jsonLd3 = await instance2.toJsonLd({
      contextLoader: mockDocumentLoader,
    });
    const restored4 = await cls.fromJsonLd(jsonLd3, {
      documentLoader: mockDocumentLoader,
      contextLoader: mockDocumentLoader,
    });
    assertEquals(restored4, instance2);

    assertRejects(
      () =>
        instance.toJsonLd({ context: "https://www.w3.org/ns/activitystreams" }),
      TypeError,
    );
    assertRejects(
      () =>
        instance.toJsonLd({
          format: "expand",
          context: "https://www.w3.org/ns/activitystreams",
        }),
      TypeError,
    );
  });

  if ("Deno" in globalThis) {
    const { assertSnapshot } = await import("@std/testing/snapshot").catch(
      () => ({ assertSnapshot: () => Promise.resolve() }),
    );

    test(`Deno.inspect(${type.name}) [auto]`, async (t) => {
      const empty = new cls({});
      assertEquals(Deno.inspect(empty), `${type.name} {}`);

      const instance = new cls({
        id: new URL("https://example.com/"),
        ...initValues,
      });
      await assertSnapshot(t, Deno.inspect(instance));

      const instance2 = instance.clone(
        globalThis.Object.fromEntries(
          type.properties.filter((p) => !areAllScalarTypes(p.range, types)).map(
            (p) =>
              p.functional
                ? [p.singularName, new URL("https://example.com/")]
                : [p.pluralName, [new URL("https://example.com/")]],
          ),
        ),
      );
      await assertSnapshot(t, Deno.inspect(instance2));

      const instance3 = instance.clone(
        globalThis.Object.fromEntries(
          type.properties.filter((p) => !p.functional).map(
            (p) => {
              assertFalse(p.functional);
              return [
                p.pluralName,
                [sampleValues[p.range[0]], sampleValues[p.range[0]]],
              ];
            },
          ),
        ),
      );
      await assertSnapshot(t, Deno.inspect(instance3));
    });
  }

  test(`${type.name}.typeId`, () => {
    assertEquals(cls.typeId, new URL(type.uri));
  });
}<|MERGE_RESOLUTION|>--- conflicted
+++ resolved
@@ -1,13 +1,10 @@
 import { decodeMultibase, LanguageString } from "@fedify/vocab-runtime";
-<<<<<<< HEAD
-=======
 import {
   areAllScalarTypes,
   loadSchemaFiles,
   type PropertySchema,
   type TypeSchema,
 } from "@fedify/vocab-tools";
->>>>>>> 53cebd7b
 import {
   assert,
   assertEquals,
@@ -18,15 +15,6 @@
   assertThrows,
 } from "@std/assert";
 import { pascalCase } from "es-toolkit";
-<<<<<<< HEAD
-import {
-  loadSchemaFiles,
-  type PropertySchema,
-  type TypeSchema,
-} from "../codegen/schema.ts";
-import { areAllScalarTypes } from "../codegen/type.ts";
-=======
->>>>>>> 53cebd7b
 import { mockDocumentLoader } from "../testing/docloader.ts";
 import { ed25519PublicKey, rsaPublicKey1 } from "../testing/keys.ts";
 import { test } from "../testing/mod.ts";
