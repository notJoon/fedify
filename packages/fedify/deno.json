{
  "name": "@fedify/fedify",
  "version": "2.0.0",
  "license": "MIT",
  "exports": {
    ".": "./src/mod.ts",
    "./compat": "./src/compat/mod.ts",
    "./federation": "./src/federation/mod.ts",
    "./nodeinfo": "./src/nodeinfo/mod.ts",
    "./sig": "./src/sig/mod.ts",
    "./testing": "./src/testing/mod.ts",
    "./vocab": "./src/vocab/mod.ts",
    "./utils": "./src/utils/mod.ts",
    "./webfinger": "./src/webfinger/mod.ts",
    "./x/cfworkers": "./src/x/cfworkers.ts",
    "./x/denokv": "./src/x/denokv.ts",
    "./x/fresh": "./src/x/fresh.ts",
    "./x/hono": "./src/x/hono.ts",
    "./x/sveltekit": "./src/x/sveltekit.ts"
  },
  "imports": {
    "@multiformats/base-x": "npm:@multiformats/base-x@^4.0.1",
    "@opentelemetry/api": "npm:@opentelemetry/api@^1.9.0",
    "@opentelemetry/semantic-conventions": "npm:@opentelemetry/semantic-conventions@^1.27.0",
    "@std/assert": "jsr:@std/assert@^0.226.0",
    "@std/url": "jsr:@std/url@^0.225.1",
    "asn1js": "npm:asn1js@^3.0.5",
    "es-toolkit": "jsr:@es-toolkit/es-toolkit@^1.39.5",
    "fast-check": "npm:fast-check@^3.22.0",
    "fetch-mock": "npm:fetch-mock@^12.5.2",
    "json-canon": "npm:json-canon@^1.0.1",
    "jsonld": "npm:jsonld@^8.3.2",
    "multicodec": "npm:multicodec@^3.2.1",
    "pkijs": "npm:pkijs@^3.2.4",
    "structured-field-values": "npm:structured-field-values@^2.0.4",
    "uri-template-router": "npm:uri-template-router@^1.0.0",
    "url-template": "npm:url-template@^3.1.1"
  },
  "include": [
    "src/vocab/vocab.ts"
  ],
  "exclude": [
    ".test-report.xml",
    "apidoc/",
    "dist/",
    "node_modules/",
    "npm/",
    "pnpm-lock.yaml",
    "src/cfworkers/dist/",
    "src/cfworkers/fixtures/",
    "src/cfworkers/imports.ts",
    "src/cfworkers/README.md",
    "src/cfworkers/server.ts",
    "src/cfworkers/server.js",
    "src/cfworkers/server.js.map",
    "src/vocab/*.yaml",
    "!src/vocab/vocab.ts"
  ],
  "tasks": {
<<<<<<< HEAD
    "codegen": "GENPATH=vocab-$(deno eval \"console.log(crypto.randomUUID());\").ts && deno run --allow-read --allow-write --check src/codegen/main.ts src/vocab/ src/vocab/$GENPATH && deno fmt src/vocab/$GENPATH && mv src/vocab/$GENPATH src/vocab/vocab.ts && deno cache src/vocab/vocab.ts && deno check src/vocab/vocab.ts",
=======
    "codegen": "deno run --allow-read --allow-write --allow-env --check scripts/codegen.ts && deno fmt src/vocab/vocab.ts && deno cache src/vocab/vocab.ts && deno check src/vocab/vocab.ts",
>>>>>>> 53cebd7b
    "cache": {
      "command": "deno cache src/mod.ts",
      "dependencies": [
        "codegen"
      ]
    },
    "check": {
      "command": "deno fmt --check && deno lint && deno check src/**/*.ts",
      "dependencies": [
        "codegen"
      ]
    },
    "test": {
      "command": "deno test --check --doc --allow-read --allow-write --allow-env --unstable-kv --trace-leaks --parallel",
      "dependencies": [
        "codegen"
      ]
    },
    "coverage": "deno task test --clean --coverage && deno coverage --html coverage",
    "bench": {
      "command": "deno bench --allow-read --allow-write --allow-net --allow-env --allow-run --unstable-kv",
      "dependencies": [
        "codegen"
      ]
    },
    "apidoc": {
      "command": "deno doc --html --name=Fedify --output=apidoc/ src/mod.ts",
      "dependencies": [
        "codegen"
      ]
    },
    "publish": {
      "command": "deno publish",
      "dependencies": [
        "codegen"
      ]
    },
    "pnpm:install": "pnpm install --silent",
    "pnpm:build": {
      "command": "pnpm exec tsdown",
      "dependencies": [
        "codegen",
        "pnpm:install",
        "pnpm:build-vocab"
      ]
    },
    "pnpm:build-vocab-runtime": {
      "command": "cd ../vocab-runtime && pnpm build"
    },
<<<<<<< HEAD
    "pnpm:build-vocab": {
      "dependencies": [
        "pnpm:build-vocab-runtime"
=======
    "pnpm:build-vocab-tools": {
      "command": "cd ../vocab-tools && pnpm build"
    },
    "pnpm:build-vocab": {
      "dependencies": [
        "pnpm:build-vocab-runtime",
        "pnpm:build-vocab-tools"
>>>>>>> 53cebd7b
      ]
    },
    "test:node": {
      "command": "cd dist/ && node --test",
      "dependencies": [
        "pnpm:build"
      ]
    },
    "test:bun": {
      "command": "cd dist/ && bun test --timeout 60000",
      "dependencies": [
        "pnpm:build-vocab",
        "pnpm:build"
      ]
    },
    "test:cfworkers": {
      "command": "pnpm exec wrangler deploy --dry-run --outdir src/cfworkers && node --import=tsx src/cfworkers/client.ts",
      "dependencies": [
        "pnpm:build-vocab",
        "pnpm:build"
      ]
    },
    "test-all": {
      "dependencies": [
        "check",
        "test",
        "test:node",
        "test:bun",
        "test:cfworkers"
      ]
    }
  }
}<|MERGE_RESOLUTION|>--- conflicted
+++ resolved
@@ -57,11 +57,7 @@
     "!src/vocab/vocab.ts"
   ],
   "tasks": {
-<<<<<<< HEAD
-    "codegen": "GENPATH=vocab-$(deno eval \"console.log(crypto.randomUUID());\").ts && deno run --allow-read --allow-write --check src/codegen/main.ts src/vocab/ src/vocab/$GENPATH && deno fmt src/vocab/$GENPATH && mv src/vocab/$GENPATH src/vocab/vocab.ts && deno cache src/vocab/vocab.ts && deno check src/vocab/vocab.ts",
-=======
     "codegen": "deno run --allow-read --allow-write --allow-env --check scripts/codegen.ts && deno fmt src/vocab/vocab.ts && deno cache src/vocab/vocab.ts && deno check src/vocab/vocab.ts",
->>>>>>> 53cebd7b
     "cache": {
       "command": "deno cache src/mod.ts",
       "dependencies": [
@@ -111,11 +107,6 @@
     "pnpm:build-vocab-runtime": {
       "command": "cd ../vocab-runtime && pnpm build"
     },
-<<<<<<< HEAD
-    "pnpm:build-vocab": {
-      "dependencies": [
-        "pnpm:build-vocab-runtime"
-=======
     "pnpm:build-vocab-tools": {
       "command": "cd ../vocab-tools && pnpm build"
     },
@@ -123,7 +114,6 @@
       "dependencies": [
         "pnpm:build-vocab-runtime",
         "pnpm:build-vocab-tools"
->>>>>>> 53cebd7b
       ]
     },
     "test:node": {
