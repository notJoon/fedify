--- conflicted
+++ resolved
@@ -150,10 +150,6 @@
     }
   },
   "dependencies": {
-<<<<<<< HEAD
-    "@cfworker/json-schema": "^4.1.1",
-=======
->>>>>>> 53cebd7b
     "@fedify/vocab-runtime": "workspace:*",
     "@js-temporal/polyfill": "^0.5.1",
     "@logtape/logtape": "catalog:",
