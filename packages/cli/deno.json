{
  "name": "@fedify/cli",
  "version": "2.0.0",
  "license": "MIT",
  "exports": "./src/mod.ts",
  "imports": {
<<<<<<< HEAD
    "@david/dax": "jsr:@david/dax@^0.43.2",
    "@fxts/core": "npm:@fxts/core@^1.15.0",
    "@hongminhee/localtunnel": "jsr:@hongminhee/localtunnel@^0.3.0",
    "@inquirer/prompts": "npm:@inquirer/prompts@^7.8.4",
=======
    "@cliffy/ansi": "jsr:@cliffy/ansi@1.0.0-rc.4",
    "@cliffy/command": "jsr:@cliffy/command@1.0.0-rc.4",
    "@cliffy/prompt": "jsr:@cliffy/prompt@1.0.0-rc.4",
    "@cliffy/table": "jsr:@cliffy/table@1.0.0-rc.4",
    "@cross/dir": "jsr:@cross/dir@^1.1.0",
    "@hongminhee/localtunnel": "jsr:@hongminhee/localtunnel@^0.2.0",
>>>>>>> e63c0422
    "@jimp/core": "npm:@jimp/core@^1.6.0",
    "@jimp/wasm-webp": "npm:@jimp/wasm-webp@^1.6.0",
    "@optique/core": "jsr:@optique/core@^0.6.1",
    "@optique/run": "jsr:@optique/run@^0.6.1",
    "@poppanator/http-constants": "npm:@poppanator/http-constants@^1.1.1",
    "chalk": "npm:chalk@^5.6.2",
    "cli-table3": "npm:cli-table3@^0.6.5",
    "env-paths": "npm:env-paths@^3.0.0",
    "fetch-mock": "npm:fetch-mock@^12.5.4",
    "hono": "jsr:@hono/hono@^4.8.3",
    "icojs": "npm:icojs@^0.19.5",
    "inquirer-toggle": "npm:inquirer-toggle@^1.0.1",
    "ora": "npm:ora@^8.2.0",
    "shiki": "npm:shiki@^1.6.4",
    "srvx": "npm:srvx@^0.8.7",
    "#kv": "./src/kv.node.ts"
  },
  "exclude": [
    "dist/",
    "fedify-cli-*.tar.xz",
    "fedify-cli-*.tgz",
    "fedify-cli-*.zip"
  ],
  "tasks": {
    "codegen": "deno task -f @fedify/fedify codegen",
    "check": {
      "command": "deno task codegen && deno fmt --check && deno lint && deno check src/**/*.ts",
      "dependencies": [
        "codegen"
      ]
    },
    "run": {
      "command": "deno run --allow-all src/mod.ts",
      "dependencies": [
        "codegen"
      ]
    },
    "runi": "deno run --allow-all src/mod.ts",
    "pack": {
      "command": "deno run -A scripts/pack.ts",
      "dependencies": [
        "codegen"
      ]
    },
    "test": {
      "command": "deno test --allow-all",
      "dependencies": ["codegen"]
    }
  },
  "fmt": {
    "exclude": [
      "src/init/templates/**"
    ]
  },
  "lint": {
    "exclude": [
      "src/init/templates/**"
    ]
  }
}<|MERGE_RESOLUTION|>--- conflicted
+++ resolved
@@ -4,19 +4,9 @@
   "license": "MIT",
   "exports": "./src/mod.ts",
   "imports": {
-<<<<<<< HEAD
-    "@david/dax": "jsr:@david/dax@^0.43.2",
     "@fxts/core": "npm:@fxts/core@^1.15.0",
     "@hongminhee/localtunnel": "jsr:@hongminhee/localtunnel@^0.3.0",
     "@inquirer/prompts": "npm:@inquirer/prompts@^7.8.4",
-=======
-    "@cliffy/ansi": "jsr:@cliffy/ansi@1.0.0-rc.4",
-    "@cliffy/command": "jsr:@cliffy/command@1.0.0-rc.4",
-    "@cliffy/prompt": "jsr:@cliffy/prompt@1.0.0-rc.4",
-    "@cliffy/table": "jsr:@cliffy/table@1.0.0-rc.4",
-    "@cross/dir": "jsr:@cross/dir@^1.1.0",
-    "@hongminhee/localtunnel": "jsr:@hongminhee/localtunnel@^0.2.0",
->>>>>>> e63c0422
     "@jimp/core": "npm:@jimp/core@^1.6.0",
     "@jimp/wasm-webp": "npm:@jimp/wasm-webp@^1.6.0",
     "@optique/core": "jsr:@optique/core@^0.6.1",
