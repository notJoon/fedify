{
  "name": "@fedify/cli",
<<<<<<< HEAD
  "version": "1.10.0",
=======
  "version": "1.9.1",
>>>>>>> 71ae5c6a
  "license": "MIT",
  "exports": "./src/mod.ts",
  "imports": {
    "@cliffy/ansi": "jsr:@cliffy/ansi@1.0.0-rc.8",
    "@cliffy/command": "jsr:@cliffy/command@1.0.0-rc.8",
    "@cliffy/prompt": "jsr:@cliffy/prompt@1.0.0-rc.8",
    "@cliffy/table": "jsr:@cliffy/table@1.0.0-rc.8",
    "@cross/dir": "jsr:@cross/dir@^1.1.0",
    "@hongminhee/localtunnel": "npm:@hongminhee/localtunnel@^0.3.0",
    "@jimp/core": "npm:@jimp/core@^1.6.0",
    "@jimp/wasm-webp": "npm:@jimp/wasm-webp@^1.6.0",
    "@poppanator/http-constants": "npm:@poppanator/http-constants@^1.1.1",
    "@std/assert": "jsr:@std/assert@^1.0.13",
    "@std/fmt": "jsr:@std/fmt@^1.0.8",
    "@std/testing": "jsr:@std/testing@^1.0.8",
    "@std/dotenv": "jsr:@std/dotenv@^0.225.2",
    "@std/semver": "jsr:@std/semver@^1.0.5",
    "cli-highlight": "npm:cli-highlight@^2.1.11",
    "fetch-mock": "npm:fetch-mock@^12.5.2",
    "hono": "npm:hono@^4.8.3",
    "icojs": "npm:icojs@^0.19.4",
    "jimp": "npm:jimp@^1.6.0",
    "ora": "npm:ora@^8.0.1",
    "shiki": "npm:shiki@^1.6.4",
    "sharp": "npm:sharp@^0.34.3"
  },
  "exclude": [
    ".vscode",
    "fedify-cli-*.tar.xz",
    "fedify-cli-*.tgz",
    "fedify-cli-*.zip",
    "package.json",
    "src/install.mjs",
    "src/run.mjs"
  ],
  "tasks": {
    "codegen": "deno task -f @fedify/fedify codegen",
    "check": {
      "command": "deno task codegen && deno fmt --check && deno lint && deno check src/**/*.ts",
      "dependencies": [
        "codegen"
      ]
    },
    "run": {
      "command": "deno run --allow-all src/mod.ts",
      "dependencies": [
        "codegen"
      ]
    },
    "publish": {
      "command": "deno publish",
      "dependencies": [
        "codegen"
      ]
    },
    "publish-dry-run": "deno task publish --dry-run --allow-dirty",
    "pack": {
      "command": "deno run -A scripts/pack.ts",
      "dependencies": [
        "codegen"
      ]
    }
  }
}<|MERGE_RESOLUTION|>--- conflicted
+++ resolved
@@ -1,10 +1,6 @@
 {
   "name": "@fedify/cli",
-<<<<<<< HEAD
   "version": "1.10.0",
-=======
-  "version": "1.9.1",
->>>>>>> 71ae5c6a
   "license": "MIT",
   "exports": "./src/mod.ts",
   "imports": {
