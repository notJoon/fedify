import { isObject } from "@fxts/core";
<<<<<<< HEAD
=======
import { Chalk } from "chalk";
>>>>>>> 53cebd7b
import { highlight } from "cli-highlight";
import { toMerged } from "es-toolkit";
import { spawn } from "node:child_process";
import { writeFile } from "node:fs/promises";
import process from "node:process";
<<<<<<< HEAD
=======
import util from "node:util";
>>>>>>> 53cebd7b

export const colorEnabled: boolean = process.stdout.isTTY &&
  !("NO_COLOR" in process.env && process.env.NO_COLOR !== "");

export const colors = new Chalk(colorEnabled ? {} : { level: 0 });

export function formatObject(
  obj: unknown,
  colors?: boolean,
  json?: boolean,
): string {
  const enableColors = colors ?? colorEnabled;
  if (!json) return util.inspect(obj, { colors: enableColors });
  const formatted = JSON.stringify(obj, null, 2);
  if (enableColors) {
    return highlight(formatted, { language: "json" });
  }
  return formatted;
}

export const isPromise = <T>(a: unknown): a is Promise<T> =>
  a instanceof Promise;

export function set<K extends PropertyKey, T extends object, S>(
  key: K,
  f: (value: T) => S,
): (
  obj: T,
) => S extends Promise<infer U> ? Promise<T & { [P in K]: Awaited<U> }>
  : T & { [P in K]: S } {
  return ((obj) => {
    const result = f(obj);
    if (isPromise<S extends Promise<infer U> ? U : never>(result)) {
      return result.then((value) => ({ ...obj, [key]: value })) as S extends
        Promise<infer U> ? Promise<
          T & { [P in K]: Awaited<U> }
        >
        : never;
    }
    return ({ ...obj, [key]: result }) as S extends Promise<infer _> ? never
      : T & { [P in K]: S };
  });
}

export const merge =
  (source: Parameters<typeof toMerged>[1] = {}) =>
  (target: Parameters<typeof toMerged>[0] = {}) => toMerged(target, source);

export const isNotFoundError = (e: unknown): e is { code: "ENOENT" } =>
  isObject(e) &&
  "code" in e &&
  e.code === "ENOENT";

export const runSubCommand = <Opt extends Parameters<typeof spawn>[2]>(
  command: string[],
  options: Opt,
): Promise<{
  stdout: string;
  stderr: string;
}> =>
  new Promise((resolve, reject) => {
    const child = spawn(command[0], command.slice(1), options);

    let stdout = "";
    let stderr = "";

    child.stdout?.on("data", (data) => {
      stdout += data.toString();
    });
    child.stderr?.on("data", (data) => {
      stderr += data.toString();
    });

    child.on("close", () => {
      resolve({
        stdout: stdout.trim(),
        stderr: stderr.trim(),
      });
    });

    child.on("error", (error) => {
      reject(error);
    });
  });

export type RequiredNotNull<T> = {
  [P in keyof T]: NonNullable<T[P]>;
};

export const getCwd = () => process.cwd();

export const replace = (
  pattern: string | RegExp,
  replacement: string | ((substring: string, ...args: unknown[]) => string),
) =>
(text: string): string => text.replace(pattern, replacement as string);

export const getOsType = () => process.platform;

export async function writeTextFile(
  path: string,
  content: string,
): Promise<void> {
  const encoder = new TextEncoder();
  const data = encoder.encode(content);
  return await writeFile(path, data);
}

export const resolveProps = async <T extends object>(obj: T): Promise<
  { [P in keyof T]: Awaited<T[P]> }
> =>
  Object.fromEntries(
    await Array.fromAsync(
      Object.entries(obj),
      async ([k, v]) => [k, await v],
    ),
  ) as Promise<{ [P in keyof T]: Awaited<T[P]> }>;

export const formatJson = (obj: unknown) => JSON.stringify(obj, null, 2) + "\n";

export const notEmpty = <T extends string | { length: number }>(s: T) =>
  s.length > 0;

export const notEmptyObj = <T extends Record<PropertyKey, never> | object>(
  obj: T,
): obj is Exclude<T, Record<PropertyKey, never>> => Object.keys(obj).length > 0;

export const exit = (code: number) => process.exit(code);<|MERGE_RESOLUTION|>--- conflicted
+++ resolved
@@ -1,17 +1,11 @@
 import { isObject } from "@fxts/core";
-<<<<<<< HEAD
-=======
 import { Chalk } from "chalk";
->>>>>>> 53cebd7b
 import { highlight } from "cli-highlight";
 import { toMerged } from "es-toolkit";
 import { spawn } from "node:child_process";
 import { writeFile } from "node:fs/promises";
 import process from "node:process";
-<<<<<<< HEAD
-=======
 import util from "node:util";
->>>>>>> 53cebd7b
 
 export const colorEnabled: boolean = process.stdout.isTTY &&
   !("NO_COLOR" in process.env && process.env.NO_COLOR !== "");
