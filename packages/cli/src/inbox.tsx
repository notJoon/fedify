--- conflicted
+++ resolved
@@ -33,10 +33,6 @@
   string,
   withDefault,
 } from "@optique/core";
-<<<<<<< HEAD
-import * as colors from "@std/fmt/colors";
-=======
->>>>>>> 53cebd7b
 import Table from "cli-table3";
 import { type Context as HonoContext, Hono } from "hono";
 import type { BlankEnv, BlankInput } from "hono/types";
@@ -83,11 +79,7 @@
         multiple(
           option("-a", "--accept-follow", string({ metavar: "URI" }), {
             description:
-<<<<<<< HEAD
-              message`Accept follow requests from the given actor. The argument can be either an actor URI or a handle, or a wildcard (*). Can be specified multiple times. If a wildcard is specified, all follow requests will be accepted.`,
-=======
               message`Accept follow requests from the given actor. The argument can be either an actor URI or a handle, or a wildcard (${"*"}). Can be specified multiple times. If a wildcard is specified, all follow requests will be accepted.`,
->>>>>>> 53cebd7b
           }),
         ),
       ),
@@ -115,10 +107,7 @@
     debugOption,
   ),
   {
-<<<<<<< HEAD
-=======
     brief: message`Run an ephemeral ActivityPub inbox server.`,
->>>>>>> 53cebd7b
     description:
       message`Spins up an ephemeral server that serves the ActivityPub inbox with an one-time actor, through a short-lived public DNS with HTTPS. You can monitor the incoming activities in real-time.`,
   },
