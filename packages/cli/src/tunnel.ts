<<<<<<< HEAD
=======
import { openTunnel, type Tunnel } from "@hongminhee/localtunnel";
>>>>>>> 53cebd7b
import {
  argument,
  command,
  constant,
  type InferValue,
  integer,
  merge,
  message,
  object,
<<<<<<< HEAD
} from "@optique/core";
import { debugOption } from "./globals.ts";
=======
  option,
  optional,
} from "@optique/core";
import { choice } from "@optique/core/valueparser";
import { print, printError } from "@optique/run";
import process from "node:process";
import ora from "ora";
import { configureLogging, debugOption } from "./globals.ts";
>>>>>>> 53cebd7b

export const tunnelCommand = command(
  "tunnel",
  merge(
<<<<<<< HEAD
    object({
      command: constant("tunnel"),
      port: argument(integer({ metavar: "PORT", min: 0, max: 65_535 })),
=======
    "Tunnel options",
    object({
      command: constant("tunnel"),
    }),
    object({
      port: argument(integer({ metavar: "PORT", min: 0, max: 65535 }), {
        description: message`The local port number to expose.`,
      }),
      service: optional(
        option(
          "-s",
          "--service",
          choice(["localhost.run", "serveo.net", "pinggy.io"], {
            metavar: "SERVICE",
          }),
          { description: message`The tunneling service to use.` },
        ),
      ),
>>>>>>> 53cebd7b
    }),
    debugOption,
  ),
  {
<<<<<<< HEAD
    description:
      message`Expose a local HTTP server to the public internet using a secure tunnel.`,
  },
);

export function runTunnel(
  command: InferValue<typeof tunnelCommand>,
) {
  console.debug(command);
=======
    brief:
      message`Expose a local HTTP server to the public internet using a secure tunnel.`,
    description:
      message`Expose a local HTTP server to the public internet using a secure tunnel.

Note that the HTTP requests through the tunnel have X-Forwarded-* headers.`,
  },
);

export async function runTunnel(
  command: InferValue<typeof tunnelCommand>,
  deps: {
    openTunnel: typeof openTunnel;
    ora: typeof ora;
    exit: typeof process.exit;
  } = {
    openTunnel,
    ora,
    exit: process.exit,
  },
) {
  if (command.debug) {
    await configureLogging();
  }
  const spinner = deps.ora({
    text: "Creating a secure tunnel...",
    discardStdin: false,
  }).start();
  let tunnel: Tunnel;
  try {
    tunnel = await deps.openTunnel({
      port: command.port,
      service: command.service,
    });
  } catch (error) {
    if (command.debug) {
      printError(message`${String(error)}`);
    }
    spinner.fail("Failed to create a secure tunnel.");
    deps.exit(1);
  }
  spinner.succeed(
    `Your local server at ${command.port} is now publicly accessible:\n`,
  );
  print(message`${tunnel.url.href}`);
  print(message`\nPress ^C to close the tunnel.`);
  process.on("SIGINT", async () => {
    await tunnel.close();
  });
>>>>>>> 53cebd7b
}<|MERGE_RESOLUTION|>--- conflicted
+++ resolved
@@ -1,7 +1,4 @@
-<<<<<<< HEAD
-=======
 import { openTunnel, type Tunnel } from "@hongminhee/localtunnel";
->>>>>>> 53cebd7b
 import {
   argument,
   command,
@@ -11,10 +8,6 @@
   merge,
   message,
   object,
-<<<<<<< HEAD
-} from "@optique/core";
-import { debugOption } from "./globals.ts";
-=======
   option,
   optional,
 } from "@optique/core";
@@ -23,16 +16,10 @@
 import process from "node:process";
 import ora from "ora";
 import { configureLogging, debugOption } from "./globals.ts";
->>>>>>> 53cebd7b
 
 export const tunnelCommand = command(
   "tunnel",
   merge(
-<<<<<<< HEAD
-    object({
-      command: constant("tunnel"),
-      port: argument(integer({ metavar: "PORT", min: 0, max: 65_535 })),
-=======
     "Tunnel options",
     object({
       command: constant("tunnel"),
@@ -51,22 +38,10 @@
           { description: message`The tunneling service to use.` },
         ),
       ),
->>>>>>> 53cebd7b
     }),
     debugOption,
   ),
   {
-<<<<<<< HEAD
-    description:
-      message`Expose a local HTTP server to the public internet using a secure tunnel.`,
-  },
-);
-
-export function runTunnel(
-  command: InferValue<typeof tunnelCommand>,
-) {
-  console.debug(command);
-=======
     brief:
       message`Expose a local HTTP server to the public internet using a secure tunnel.`,
     description:
@@ -116,5 +91,4 @@
   process.on("SIGINT", async () => {
     await tunnel.close();
   });
->>>>>>> 53cebd7b
 }