--- conflicted
+++ resolved
@@ -1,9 +1,5 @@
 [tools]
 bun = "latest"
-<<<<<<< HEAD
-deno = "2.4.4"
-=======
 deno = "2.4.5"
->>>>>>> 1f11adc1
 node = "22"
 "npm:pnpm" = "latest"