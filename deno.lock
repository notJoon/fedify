--- conflicted
+++ resolved
@@ -9,33 +9,6 @@
     "jsr:@denorg/scrypt@4.4.4": "4.4.4",
     "jsr:@es-toolkit/es-toolkit@^1.39.5": "1.40.0",
     "jsr:@hongminhee/localtunnel@0.3": "0.3.0",
-<<<<<<< HEAD
-    "jsr:@hongminhee/x-forwarded-fetch@0.2": "0.2.0",
-    "jsr:@hono/hono@^4.7.1": "4.9.10",
-    "jsr:@hono/hono@^4.8.3": "4.9.10",
-    "jsr:@logtape/file@^1.1.1": "1.1.1",
-    "jsr:@logtape/logtape@^1.0.4": "1.1.1",
-    "jsr:@logtape/logtape@^1.1.1": "1.1.1",
-    "jsr:@luca/esbuild-deno-loader@0.11.0": "0.11.0",
-    "jsr:@optique/core@~0.6.1": "0.6.1",
-    "jsr:@optique/run@~0.6.1": "0.6.1",
-    "jsr:@std/assert@0.222.1": "0.222.1",
-    "jsr:@std/assert@0.224": "0.224.0",
-    "jsr:@std/assert@0.226": "0.226.0",
-    "jsr:@std/assert@^1.0.13": "1.0.13",
-    "jsr:@std/assert@~0.222.1": "0.222.1",
-    "jsr:@std/async@^1.0.13": "1.0.13",
-    "jsr:@std/bytes@^1.0.2": "1.0.6",
-    "jsr:@std/bytes@^1.0.5": "1.0.6",
-    "jsr:@std/crypto@0.222.1": "0.222.1",
-    "jsr:@std/dotenv@0.224": "0.224.2",
-    "jsr:@std/encoding@0.222.1": "0.222.1",
-    "jsr:@std/encoding@^1.0.5": "1.0.10",
-    "jsr:@std/encoding@~0.222.1": "0.222.1",
-    "jsr:@std/fmt@0.224": "0.224.0",
-    "jsr:@std/fmt@1": "1.0.8",
-    "jsr:@std/fmt@~0.222.1": "0.222.1",
-=======
     "jsr:@hono/hono@^4.7.1": "4.9.10",
     "jsr:@hono/hono@^4.8.3": "4.9.10",
     "jsr:@logtape/file@^1.1.1": "1.1.1",
@@ -53,18 +26,13 @@
     "jsr:@std/encoding@^1.0.5": "1.0.10",
     "jsr:@std/fmt@0.224": "0.224.0",
     "jsr:@std/fmt@1": "1.0.8",
->>>>>>> 76cf786d
     "jsr:@std/fs@0.224": "0.224.0",
     "jsr:@std/fs@1": "1.0.19",
     "jsr:@std/fs@^1.0.3": "1.0.19",
     "jsr:@std/internal@0.224": "0.224.0",
     "jsr:@std/internal@1": "1.0.12",
     "jsr:@std/internal@^1.0.10": "1.0.12",
-<<<<<<< HEAD
-    "jsr:@std/internal@^1.0.6": "1.0.12",
-=======
     "jsr:@std/internal@^1.0.12": "1.0.12",
->>>>>>> 76cf786d
     "jsr:@std/internal@^1.0.9": "1.0.12",
     "jsr:@std/io@0.225": "0.225.2",
     "jsr:@std/path@0.224": "0.224.0",
@@ -72,11 +40,7 @@
     "jsr:@std/path@^1.0.6": "1.1.2",
     "jsr:@std/path@^1.1.1": "1.1.2",
     "jsr:@std/testing@0.224": "0.224.0",
-<<<<<<< HEAD
-    "jsr:@std/yaml@^1.0.8": "1.0.10",
-=======
     "jsr:@std/yaml@^1.0.8": "1.0.9",
->>>>>>> 76cf786d
     "npm:@alinea/suite@~0.6.3": "0.6.3",
     "npm:@cfworker/json-schema@^4.1.1": "4.1.1",
     "npm:@cloudflare/workers-types@^4.20250529.0": "4.20251014.0",
@@ -93,21 +57,11 @@
     "npm:@optique/core@~0.6.1": "0.6.2",
     "npm:@optique/run@~0.6.1": "0.6.2",
     "npm:@poppanator/http-constants@^1.1.1": "1.1.1",
-<<<<<<< HEAD
-    "npm:@preact/signals-core@1.5.1": "1.5.1",
-    "npm:@preact/signals@1.2.2": "1.2.2_preact@10.19.6",
-    "npm:@sveltejs/kit@2": "2.46.4_@opentelemetry+api@1.9.0_@sveltejs+vite-plugin-svelte@6.2.1__svelte@5.39.11___acorn@8.15.0__vite@7.1.9___@types+node@22.18.9___tsx@4.20.6___yaml@2.8.1___picomatch@4.0.3__@types+node@22.18.9__tsx@4.20.6__yaml@2.8.1_svelte@5.39.11__acorn@8.15.0_vite@7.1.9__@types+node@22.18.9__tsx@4.20.6__yaml@2.8.1__picomatch@4.0.3_acorn@8.15.0_@types+node@22.18.9_tsx@4.20.6_yaml@2.8.1",
-    "npm:@types/amqplib@*": "0.10.7",
-    "npm:@types/amqplib@~0.10.7": "0.10.7",
-    "npm:@types/node@^22.16.0": "22.18.9",
-    "npm:@types/node@^24.2.1": "24.7.1",
-=======
     "npm:@sveltejs/kit@2": "2.48.4_@opentelemetry+api@1.9.0_@sveltejs+vite-plugin-svelte@6.2.1__svelte@5.43.2___acorn@8.15.0__vite@7.1.12___@types+node@22.18.13___tsx@4.20.6___yaml@2.8.1___picomatch@4.0.3__@types+node@22.18.13__tsx@4.20.6__yaml@2.8.1_svelte@5.43.2__acorn@8.15.0_vite@7.1.12__@types+node@22.18.13__tsx@4.20.6__yaml@2.8.1__picomatch@4.0.3_acorn@8.15.0_@types+node@22.18.13_tsx@4.20.6_yaml@2.8.1",
     "npm:@types/amqplib@*": "0.10.8",
     "npm:@types/amqplib@~0.10.7": "0.10.8",
     "npm:@types/node@^22.16.0": "22.18.13",
     "npm:@types/node@^24.2.1": "24.9.2",
->>>>>>> 76cf786d
     "npm:amqplib@~0.10.8": "0.10.9",
     "npm:asn1js@^3.0.5": "3.0.6",
     "npm:asn1js@^3.0.6": "3.0.6",
@@ -242,15 +196,6 @@
         "jsr:@optique/core@~0.6.1"
       ]
     },
-<<<<<<< HEAD
-    "@std/assert@0.222.1": {
-      "integrity": "691637161ee584a9919d1f9950ddd1272feb8e0a19e83aa5b7563cedaf73d74c",
-      "dependencies": [
-        "jsr:@std/fmt@~0.222.1"
-      ]
-    },
-=======
->>>>>>> 76cf786d
     "@std/assert@0.224.0": {
       "integrity": "8643233ec7aec38a940a8264a6e3eed9bfa44e7a71cc6b3c8874213ff401967f",
       "dependencies": [
@@ -264,16 +209,6 @@
         "jsr:@std/internal@1"
       ]
     },
-<<<<<<< HEAD
-    "@std/assert@1.0.13": {
-      "integrity": "ae0d31e41919b12c656c742b22522c32fb26ed0cba32975cb0de2a273cb68b29",
-      "dependencies": [
-        "jsr:@std/internal@^1.0.6"
-      ]
-    },
-    "@std/async@1.0.13": {
-      "integrity": "1d76ca5d324aef249908f7f7fe0d39aaf53198e5420604a59ab5c035adc97c96"
-=======
     "@std/assert@1.0.15": {
       "integrity": "d64018e951dbdfab9777335ecdb000c0b4e3df036984083be219ce5941e4703b",
       "dependencies": [
@@ -282,36 +217,13 @@
     },
     "@std/async@1.0.15": {
       "integrity": "55d1d9d04f99403fe5730ab16bdcc3c47f658a6bf054cafb38a50f046238116e"
->>>>>>> 76cf786d
     },
     "@std/bytes@1.0.6": {
       "integrity": "f6ac6adbd8ccd99314045f5703e23af0a68d7f7e58364b47d2c7f408aeb5820a"
     },
-<<<<<<< HEAD
-    "@std/crypto@0.222.1": {
-      "integrity": "d5b9e6c704fadbcc384cd42c0b603ad4aea710ece0ff26426602681b64fd237c",
-      "dependencies": [
-        "jsr:@std/assert@~0.222.1",
-        "jsr:@std/encoding@~0.222.1"
-      ]
-    },
-    "@std/dotenv@0.224.2": {
-      "integrity": "29081695357e4534696c9e986b2560be29c141ccf52daa32b6c20ff5b5c64ab9"
-    },
-    "@std/encoding@0.222.1": {
-      "integrity": "fb6c1d38722feebc8d4a5efa3eb2039ecec0d50d053186240484d0c4a4ce1006"
-    },
     "@std/encoding@1.0.10": {
       "integrity": "8783c6384a2d13abd5e9e87a7ae0520a30e9f56aeeaa3bdf910a3eaaf5c811a1"
     },
-    "@std/fmt@0.222.1": {
-      "integrity": "ec3382f9b0261c1ab1a5c804aa355d816515fa984cdd827ed32edfb187c0a722"
-    },
-=======
-    "@std/encoding@1.0.10": {
-      "integrity": "8783c6384a2d13abd5e9e87a7ae0520a30e9f56aeeaa3bdf910a3eaaf5c811a1"
-    },
->>>>>>> 76cf786d
     "@std/fmt@0.224.0": {
       "integrity": "e20e9a2312a8b5393272c26191c0a68eda8d2c4b08b046bad1673148f1d69851"
     },
@@ -364,13 +276,8 @@
         "jsr:@std/path@0.224"
       ]
     },
-<<<<<<< HEAD
-    "@std/yaml@1.0.10": {
-      "integrity": "245706ea3511cc50c8c6d00339c23ea2ffa27bd2c7ea5445338f8feff31fa58e"
-=======
     "@std/yaml@1.0.9": {
       "integrity": "6bad3dc766dd85b4b37eabcba81b6aa4eac7a392792ae29abcfb0f90602d55bb"
->>>>>>> 76cf786d
     }
   },
   "npm": {
