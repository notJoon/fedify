--- conflicted
+++ resolved
@@ -15,21 +15,12 @@
 - "https://www.w3.org/ns/activitystreams"
 - "https://w3id.org/security/v1"
 - "https://w3id.org/security/data-integrity/v1"
-<<<<<<< HEAD
+- "https://www.w3.org/ns/did/v1"
+- "https://w3id.org/security/multikey/v1"
 - alsoKnownAs:
     "@id": "as:alsoKnownAs"
     "@type": "@id"
   manuallyApprovesFollowers: "as:manuallyApprovesFollowers"
-=======
-- "https://www.w3.org/ns/did/v1"
-- "https://w3id.org/security/multikey/v1"
-- toot: "http://joinmastodon.org/ns#"
-  schema: "http://schema.org#"
-  misskey: "https://misskey-hub.net/ns#"
-  fedibird: "http://fedibird.com/ns#"
-  PropertyValue: "schema:PropertyValue"
-  value: "schema:value"
->>>>>>> f06557d4
   sensitive: "as:sensitive"
   movedTo:
     "@id": "as:movedTo"
