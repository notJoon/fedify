import { assertEquals, assertInstanceOf, assertRejects } from "@std/assert";
import { decodeHex, encodeHex } from "@std/encoding/hex";
import { decode } from "multibase";
import { importMultibaseKey } from "../runtime/key.ts";
import { mockDocumentLoader } from "../testing/docloader.ts";
import {
  ed25519Multikey,
  ed25519PrivateKey,
  ed25519PublicKey,
  rsaPrivateKey2,
  rsaPublicKey2,
} from "../testing/keys.ts";
import { test } from "../testing/mod.ts";
import {
  Create,
  type CryptographicKey,
  DataIntegrityProof,
  Multikey,
  Note,
  Place,
} from "../vocab/vocab.ts";
import type { KeyCache } from "./key.ts";
import {
  createProof,
  signObject,
  verifyObject,
  type VerifyObjectOptions,
  verifyProof,
  type VerifyProofOptions,
} from "./proof.ts";

// Test vector from <https://codeberg.org/fediverse/fep/src/branch/main/fep/8b32/fep-8b32.feature>:
const fep8b32TestVectorPrivateKey = await crypto.subtle.importKey(
  "jwk",
  {
    "kty": "OKP",
    "crv": "Ed25519",
    // cSpell: disable
    "d": "yW756hDF5BTEcXI6_53nLDX6W3D66X6IMuysfS4rjtY",
    "x": "sA2Nk45_dz1RVlqtNqYj9TRPf10ZYPnPPo4SYg6igQ8",
    // cSpell: enable
    key_ops: ["sign"],
    ext: true,
  },
  "Ed25519",
  true,
  ["sign"],
);
const fep8b32TestVectorKeyId = new URL(
  "https://server.example/users/alice#ed25519-key",
);
const fep8b32TestVectorActivity = new Create({
  id: new URL("https://server.example/activities/1"),
  actor: new URL("https://server.example/users/alice"),
  object: new Note({
    id: new URL("https://server.example/objects/1"),
    attribution: new URL("https://server.example/users/alice"),
    content: "Hello world",
    location: new Place({
      longitude: -71.184902,
      latitude: 25.273962,
    }),
  }),
});

test("createProof()", async () => {
  const create = new Create({
    actor: new URL("https://example.com/person"),
    object: new Note({
      content: "Hello, world!",
    }),
  });
  const created = Temporal.Instant.from("2023-02-24T23:36:38Z");
  const proof = await createProof(
    create,
    ed25519PrivateKey,
    ed25519PublicKey.id!,
    { created, contextLoader: mockDocumentLoader },
  );
  assertEquals(proof.cryptosuite, "eddsa-jcs-2022");
  assertEquals(proof.verificationMethodId, ed25519PublicKey.id);
  assertEquals(proof.proofPurpose, "assertionMethod");
  console.log(encodeHex(proof.proofValue!));
  assertEquals(
    proof.proofValue,
    decodeHex(
<<<<<<< HEAD
      "938622eea473de8223c31cd59f941251e620cd4e1fca9fcda7f37fcd7d27cf8f" +
        "9b0f7f381938829d0fa4bb27095919ac8bc86a04e3013c6c3a10d6b73b8a300e",
=======
      "afef5dbee490fa966af866523535835dfc05b0e46f24c7738e138d0be84ee098" +
        "8f4ad29b93c95ba21d262d6d9326fcf62e881fedaf2c27869fc0bc70a64f2e03",
>>>>>>> 19c8e673
    ),
  );
  assertEquals(proof.created, created);
  assertEquals(
    await verifyProof(
      await create.toJsonLd({
        format: "compact",
        contextLoader: mockDocumentLoader,
      }),
      proof,
      { documentLoader: mockDocumentLoader, contextLoader: mockDocumentLoader },
    ),
    ed25519Multikey,
  );

  // Test vector from <https://codeberg.org/fediverse/fep/src/branch/main/fep/8b32/fep-8b32.feature>:
  const proof2 = await createProof(
    fep8b32TestVectorActivity,
    fep8b32TestVectorPrivateKey,
    fep8b32TestVectorKeyId,
    {
      created,
      contextLoader: mockDocumentLoader,
      context: [
        "https://www.w3.org/ns/activitystreams",
        "https://w3id.org/security/data-integrity/v1",
      ],
    },
  );
  assertEquals(proof2.cryptosuite, "eddsa-jcs-2022");
  assertEquals(proof2.verificationMethodId, fep8b32TestVectorKeyId);
  assertEquals(proof2.proofPurpose, "assertionMethod");
  assertEquals(
    proof2.proofValue,
    decode(
      // cSpell: disable
      "zLaewdp4H9kqtwyrLatK4cjY5oRHwVcw4gibPSUDYDMhi4M49v8pcYk3ZB6D69dNpAPbUmY8ocuJ3m9KhKJEEg7z",
      // cSpell: enable
    ),
  );
  assertEquals(proof2.created, created);

  await assertRejects(
    () =>
      createProof(create, rsaPrivateKey2, rsaPublicKey2.id!, {
        created,
        contextLoader: mockDocumentLoader,
      }),
    TypeError,
    "Unsupported algorithm",
  );
});

test("signObject()", async () => {
  const options = {
    format: "compact" as const,
    contextLoader: mockDocumentLoader,
    documentLoader: mockDocumentLoader,
    context: [
      "https://www.w3.org/ns/activitystreams",
      "https://w3id.org/security/data-integrity/v1",
    ],
  };
  const created = Temporal.Instant.from("2023-02-24T23:36:38Z");
  const signedObject = await signObject(
    fep8b32TestVectorActivity,
    fep8b32TestVectorPrivateKey,
    fep8b32TestVectorKeyId,
    { ...options, created },
  );
  assertEquals(
    await signedObject.toJsonLd(options),
    {
      "@context": [
        "https://www.w3.org/ns/activitystreams",
        "https://w3id.org/security/data-integrity/v1",
      ],
      id: "https://server.example/activities/1",
      type: "Create",
      actor: "https://server.example/users/alice",
      object: {
        id: "https://server.example/objects/1",
        type: "Note",
        attributedTo: "https://server.example/users/alice",
        content: "Hello world",
        location: {
          type: "Place",
          longitude: -71.184902,
          latitude: 25.273962,
        },
      },
      proof: {
        "@context": [
          "https://www.w3.org/ns/activitystreams",
          "https://w3id.org/security/data-integrity/v1",
        ],
        type: "DataIntegrityProof",
        cryptosuite: "eddsa-jcs-2022",
        verificationMethod: "https://server.example/users/alice#ed25519-key",
        proofPurpose: "assertionMethod",
        proofValue:
          // cSpell: disable
          "zLaewdp4H9kqtwyrLatK4cjY5oRHwVcw4gibPSUDYDMhi4M49v8pcYk3ZB6D69dNpAPbUmY8ocuJ3m9KhKJEEg7z",
        // cSpell: enable
        created: "2023-02-24T23:36:38Z",
      },
    },
  );

  const signedObject2 = await signObject(
    signedObject,
    ed25519PrivateKey,
    ed25519Multikey.id!,
    { ...options, created },
  );
  assertEquals(
    await signedObject2.toJsonLd(options),
    {
      "@context": [
        "https://www.w3.org/ns/activitystreams",
        "https://w3id.org/security/data-integrity/v1",
      ],
      id: "https://server.example/activities/1",
      type: "Create",
      actor: "https://server.example/users/alice",
      object: {
        id: "https://server.example/objects/1",
        type: "Note",
        attributedTo: "https://server.example/users/alice",
        content: "Hello world",
        location: {
          type: "Place",
          longitude: -71.184902,
          latitude: 25.273962,
        },
      },
      proof: [
        {
          "@context": [
            "https://www.w3.org/ns/activitystreams",
            "https://w3id.org/security/data-integrity/v1",
          ],
          type: "DataIntegrityProof",
          cryptosuite: "eddsa-jcs-2022",
          verificationMethod: "https://server.example/users/alice#ed25519-key",
          proofPurpose: "assertionMethod",
          proofValue:
            // cSpell: disable
            "zLaewdp4H9kqtwyrLatK4cjY5oRHwVcw4gibPSUDYDMhi4M49v8pcYk3ZB6D69dNpAPbUmY8ocuJ3m9KhKJEEg7z",
          // cSpell: enable
          created: "2023-02-24T23:36:38Z",
        },
        {
          "@context": [
            "https://www.w3.org/ns/activitystreams",
            "https://w3id.org/security/data-integrity/v1",
          ],
          created: "2023-02-24T23:36:38Z",
          cryptosuite: "eddsa-jcs-2022",
          proofPurpose: "assertionMethod",
          proofValue:
            // cSpell: disable
            "zVrcY69MxozB9V9hmMmsjoB4YLCXvn6ienKr6jsP2rztSEr1WhMJymPqujKofkrV3C7A2C9iKYnRNSvtPgDQBCw2",
          // cSpell: enable
          type: "DataIntegrityProof",
          verificationMethod: "https://example.com/person2#key4",
        },
      ],
    },
  );

  await assertRejects(
    () =>
      signObject(fep8b32TestVectorActivity, rsaPrivateKey2, rsaPublicKey2.id!, {
        created,
        contextLoader: mockDocumentLoader,
      }),
    TypeError,
    "Unsupported algorithm",
  );
});

test("verifyProof()", async () => {
  const cache: Record<string, CryptographicKey | Multikey | null> = {};
  const options: VerifyProofOptions = {
    documentLoader: mockDocumentLoader,
    contextLoader: mockDocumentLoader,
    keyCache: {
      get(keyId) {
        return Promise.resolve(cache[keyId.href]);
      },
      set(keyId, key) {
        cache[keyId.href] = key;
        return Promise.resolve();
      },
    } satisfies KeyCache,
  };
  // Test vector from <https://codeberg.org/fediverse/fep/src/branch/main/fep/8b32/fep-8b32.feature>:
  const jsonLd = {
    "@context": [
      "https://www.w3.org/ns/activitystreams",
      "https://w3id.org/security/data-integrity/v1",
    ],
    id: "https://server.example/activities/1",
    type: "Create",
    actor: "https://server.example/users/alice",
    object: {
      id: "https://server.example/objects/1",
      type: "Note",
      attributedTo: "https://server.example/users/alice",
      content: "Hello world",
      location: {
        type: "Place",
        longitude: -71.184902,
        latitude: 25.273962,
      },
    },
  };
  const proof = new DataIntegrityProof({
    cryptosuite: "eddsa-jcs-2022",
    verificationMethod: new URL(
      "https://server.example/users/alice#ed25519-key",
    ),
    proofPurpose: "assertionMethod",
    proofValue: decode(
      // cSpell: disable
      "zLaewdp4H9kqtwyrLatK4cjY5oRHwVcw4gibPSUDYDMhi4M49v8pcYk3ZB6D69dNpAPbUmY8ocuJ3m9KhKJEEg7z",
      // cSpell: enable
    ),
    created: Temporal.Instant.from("2023-02-24T23:36:38Z"),
  });
  const expectedKey = new Multikey({
    id: new URL("https://server.example/users/alice#ed25519-key"),
    controller: new URL("https://server.example/users/alice"),
    publicKey: await importMultibaseKey(
      "z6MkrJVnaZkeFzdQyMZu1cgjg7k1pZZ6pvBQ7XJPt4swbTQ2",
    ),
  });
  assertEquals(
    await verifyProof(jsonLd, proof, options),
    expectedKey,
  );
  assertEquals(
    cache["https://server.example/users/alice#ed25519-key"],
    expectedKey,
  );
  cache["https://server.example/users/alice#ed25519-key"] = ed25519Multikey;
  assertEquals(
    await verifyProof(jsonLd, proof, options),
    expectedKey,
  );
  assertEquals(
    cache["https://server.example/users/alice#ed25519-key"],
    expectedKey,
  );

  const jsonLd2 = { ...jsonLd, object: { ...jsonLd.object, content: "bye" } };
  assertEquals(await verifyProof(jsonLd2, proof, options), null);

  const wrongProof = proof.clone({ created: Temporal.Now.instant() });
  assertEquals(await verifyProof(jsonLd, wrongProof, options), null);
});

test("verifyObject()", async () => {
  const options: VerifyObjectOptions = {
    documentLoader: mockDocumentLoader,
    contextLoader: mockDocumentLoader,
  };
  const create = await verifyObject(Create, {
    "@context": [
      "https://www.w3.org/ns/activitystreams",
      "https://w3id.org/security/data-integrity/v1",
    ],
    id: "https://server.example/activities/1",
    type: "Create",
    actor: "https://server.example/users/alice",
    object: {
      id: "https://server.example/objects/1",
      type: "Note",
      attributedTo: "https://server.example/users/alice",
      content: "Hello world",
      location: {
        type: "Place",
        longitude: -71.184902,
        latitude: 25.273962,
      },
    },
    proof: [
      {
        type: "DataIntegrityProof",
        cryptosuite: "eddsa-jcs-2022",
        verificationMethod: "https://server.example/users/alice#ed25519-key",
        proofPurpose: "assertionMethod",
        proofValue:
          // cSpell: disable
          "zLaewdp4H9kqtwyrLatK4cjY5oRHwVcw4gibPSUDYDMhi4M49v8pcYk3ZB6D69dNpAPbUmY8ocuJ3m9KhKJEEg7z",
        // cSpell: enable
        created: "2023-02-24T23:36:38Z",
      },
      {
        created: "2023-02-24T23:36:38Z",
        cryptosuite: "eddsa-jcs-2022",
        proofPurpose: "assertionMethod",
        proofValue:
          // cSpell: disable
          "zVrcY69MxozB9V9hmMmsjoB4YLCXvn6ienKr6jsP2rztSEr1WhMJymPqujKofkrV3C7A2C9iKYnRNSvtPgDQBCw2",
        // cSpell: enable
        type: "DataIntegrityProof",
        verificationMethod: "https://example.com/person2#key4",
      },
    ],
  }, options);
  assertInstanceOf(create, Create);
  assertEquals(create.actorId, new URL("https://server.example/users/alice"));
  const note = await create.getObject(options);
  assertInstanceOf(note, Note);
  assertEquals(note.content, "Hello world");
});<|MERGE_RESOLUTION|>--- conflicted
+++ resolved
@@ -84,13 +84,8 @@
   assertEquals(
     proof.proofValue,
     decodeHex(
-<<<<<<< HEAD
-      "938622eea473de8223c31cd59f941251e620cd4e1fca9fcda7f37fcd7d27cf8f" +
-        "9b0f7f381938829d0fa4bb27095919ac8bc86a04e3013c6c3a10d6b73b8a300e",
-=======
-      "afef5dbee490fa966af866523535835dfc05b0e46f24c7738e138d0be84ee098" +
-        "8f4ad29b93c95ba21d262d6d9326fcf62e881fedaf2c27869fc0bc70a64f2e03",
->>>>>>> 19c8e673
+      "203e6afc5b7c6affe08d2d67ad100cc6cdcf1f5a438063d16766204956aa8fdd" +
+        "67cc04088ccf69de36225cab19377b5a032542fd2454b9b9dd001ffbdef5aa03",
     ),
   );
   assertEquals(proof.created, created);
